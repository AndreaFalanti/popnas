[[package]]
name = "absl-py"
version = "1.2.0"
description = "Abseil Python Common Libraries, see https://github.com/abseil/abseil-py."
category = "main"
optional = false
python-versions = ">=3.6"

[[package]]
name = "alembic"
version = "1.8.1"
description = "A database migration tool for SQLAlchemy."
category = "main"
optional = false
python-versions = ">=3.7"

[package.dependencies]
importlib-metadata = {version = "*", markers = "python_version < \"3.9\""}
importlib-resources = {version = "*", markers = "python_version < \"3.9\""}
Mako = "*"
SQLAlchemy = ">=1.3.0"

[package.extras]
tz = ["python-dateutil"]

[[package]]
name = "appnope"
version = "0.1.3"
description = "Disable App Nap on macOS >= 10.9"
category = "main"
optional = false
python-versions = "*"

[[package]]
name = "astroid"
version = "2.11.7"
description = "An abstract syntax tree for Python with inference support."
category = "dev"
optional = false
python-versions = ">=3.6.2"

[package.dependencies]
lazy-object-proxy = ">=1.4.0"
typed-ast = {version = ">=1.4.0,<2.0", markers = "implementation_name == \"cpython\" and python_version < \"3.8\""}
typing-extensions = {version = ">=3.10", markers = "python_version < \"3.10\""}
wrapt = ">=1.11,<2"

[[package]]
name = "astunparse"
version = "1.6.3"
description = "An AST unparser for Python"
category = "main"
optional = false
python-versions = "*"

[package.dependencies]
six = ">=1.6.1,<2.0"

[[package]]
name = "attrs"
version = "22.1.0"
description = "Classes Without Boilerplate"
category = "main"
optional = false
python-versions = ">=3.5"

[package.extras]
dev = ["coverage[toml] (>=5.0.2)", "hypothesis", "pympler", "pytest (>=4.3.0)", "mypy (>=0.900,!=0.940)", "pytest-mypy-plugins", "zope.interface", "furo", "sphinx", "sphinx-notfound-page", "pre-commit", "cloudpickle"]
docs = ["furo", "sphinx", "zope.interface", "sphinx-notfound-page"]
tests = ["coverage[toml] (>=5.0.2)", "hypothesis", "pympler", "pytest (>=4.3.0)", "mypy (>=0.900,!=0.940)", "pytest-mypy-plugins", "zope.interface", "cloudpickle"]
tests_no_zope = ["coverage[toml] (>=5.0.2)", "hypothesis", "pympler", "pytest (>=4.3.0)", "mypy (>=0.900,!=0.940)", "pytest-mypy-plugins", "cloudpickle"]

[[package]]
name = "autopage"
version = "0.5.1"
description = "A library to provide automatic paging for console output"
category = "main"
optional = false
python-versions = ">=3.6"

[[package]]
name = "autopep8"
version = "1.7.0"
description = "A tool that automatically formats Python code to conform to the PEP 8 style guide"
category = "dev"
optional = false
python-versions = "*"

[package.dependencies]
pycodestyle = ">=2.9.1"
toml = "*"

[[package]]
name = "backcall"
version = "0.2.0"
description = "Specifications for callback functions passed in to an API"
category = "main"
optional = false
python-versions = "*"

[[package]]
name = "cachetools"
version = "5.2.0"
description = "Extensible memoizing collections and decorators"
category = "main"
optional = false
python-versions = "~=3.7"

[[package]]
name = "catboost"
version = "1.0.3"
description = "Catboost Python Package"
category = "main"
optional = false
python-versions = "*"

[package.dependencies]
graphviz = "*"
matplotlib = "*"
numpy = ">=1.16.0"
pandas = ">=0.24.0"
plotly = "*"
scipy = "*"
six = "*"

[[package]]
name = "certifi"
version = "2022.6.15"
description = "Python package for providing Mozilla's CA Bundle."
category = "main"
optional = false
python-versions = ">=3.6"

[[package]]
name = "charset-normalizer"
version = "2.1.0"
description = "The Real First Universal Charset Detector. Open, modern and actively maintained alternative to Chardet."
category = "main"
optional = false
python-versions = ">=3.6.0"

[package.extras]
unicode_backport = ["unicodedata2"]

[[package]]
name = "cliff"
version = "3.10.1"
description = "Command Line Interface Formulation Framework"
category = "main"
optional = false
python-versions = ">=3.6"

[package.dependencies]
autopage = ">=0.4.0"
cmd2 = ">=1.0.0"
pbr = ">=2.0.0,<2.1.0 || >2.1.0"
PrettyTable = ">=0.7.2"
pyparsing = ">=2.1.0"
PyYAML = ">=3.12"
stevedore = ">=2.0.1"

[[package]]
name = "cloudpickle"
version = "2.1.0"
description = "Extended pickling support for Python objects"
category = "main"
optional = false
python-versions = ">=3.6"

[[package]]
name = "cmaes"
version = "0.8.2"
description = "Lightweight Covariance Matrix Adaptation Evolution Strategy (CMA-ES) implementation for Python 3."
category = "main"
optional = false
python-versions = ">=3.6"

[package.dependencies]
numpy = "*"

[[package]]
name = "cmd2"
version = "2.4.2"
description = "cmd2 - quickly build feature-rich and user-friendly interactive command line applications in Python"
category = "main"
optional = false
python-versions = ">=3.6"

[package.dependencies]
attrs = ">=16.3.0"
importlib-metadata = {version = ">=1.6.0", markers = "python_version < \"3.8\""}
pyperclip = ">=1.6"
pyreadline3 = {version = "*", markers = "sys_platform == \"win32\""}
typing-extensions = {version = "*", markers = "python_version < \"3.8\""}
wcwidth = ">=0.1.7"

[package.extras]
dev = ["codecov", "doc8", "flake8", "invoke", "mypy (==0.902)", "nox", "pytest (>=4.6)", "pytest-cov", "pytest-mock", "sphinx", "sphinx-rtd-theme", "sphinx-autobuild", "twine (>=1.11)"]
test = ["codecov", "coverage", "pytest (>=4.6)", "pytest-cov", "pytest-mock", "gnureadline"]
validate = ["flake8", "mypy (==0.902)", "types-pkg-resources"]

[[package]]
name = "colorama"
version = "0.4.5"
description = "Cross-platform colored terminal text."
category = "main"
optional = false
python-versions = ">=2.7, !=3.0.*, !=3.1.*, !=3.2.*, !=3.3.*, !=3.4.*"

[[package]]
name = "colorlog"
version = "6.6.0"
description = "Add colours to the output of Python's logging module."
category = "main"
optional = false
python-versions = ">=3.6"

[package.dependencies]
colorama = {version = "*", markers = "sys_platform == \"win32\""}

[package.extras]
development = ["black", "flake8", "mypy", "pytest", "types-colorama"]

[[package]]
name = "cycler"
version = "0.11.0"
description = "Composable style cycles"
category = "main"
optional = false
python-versions = ">=3.6"

[[package]]
name = "decorator"
version = "5.1.1"
description = "Decorators for Humans"
category = "main"
optional = false
python-versions = ">=3.5"

[[package]]
name = "deprecated"
version = "1.2.13"
description = "Python @deprecated decorator to deprecate old python classes, functions or methods."
category = "main"
optional = false
python-versions = ">=2.7, !=3.0.*, !=3.1.*, !=3.2.*, !=3.3.*"

[package.dependencies]
wrapt = ">=1.10,<2"

[package.extras]
dev = ["tox", "bump2version (<1)", "sphinx (<2)", "importlib-metadata (<3)", "importlib-resources (<4)", "configparser (<5)", "sphinxcontrib-websupport (<2)", "zipp (<2)", "PyTest (<5)", "PyTest-Cov (<2.6)", "pytest", "pytest-cov"]

[[package]]
name = "dill"
version = "0.3.5.1"
description = "serialize all of python"
category = "main"
optional = false
python-versions = ">=2.7, !=3.0.*, !=3.1.*, !=3.2.*, !=3.3.*, !=3.4.*, !=3.5.*, !=3.6.*"

[package.extras]
graph = ["objgraph (>=1.7.2)"]

[[package]]
name = "dm-tree"
version = "0.1.7"
description = "Tree is a library for working with nested data structures."
category = "main"
optional = false
python-versions = "*"

[[package]]
name = "einops"
version = "0.4.1"
description = "A new flavour of deep learning operations"
category = "main"
optional = false
python-versions = "*"

[[package]]
name = "eli5"
version = "0.13.0"
description = "Debug machine learning classifiers and explain their predictions"
category = "main"
optional = false
python-versions = ">=3.6"

[package.dependencies]
attrs = ">17.1.0"
graphviz = "*"
jinja2 = ">=3.0.0"
numpy = ">=1.9.0"
scikit-learn = ">=0.20"
scipy = "*"
six = "*"
tabulate = ">=0.7.7"

[[package]]
name = "flake8"
version = "2.3.0"
description = "the modular source code checker: pep8, pyflakes and co"
category = "dev"
optional = false
python-versions = "*"

[package.dependencies]
mccabe = ">=0.2.1"
pep8 = ">=1.5.7"
pyflakes = ">=0.8.1"

[[package]]
name = "flatbuffers"
version = "1.12"
description = "The FlatBuffers serialization format for Python"
category = "main"
optional = false
python-versions = "*"

[[package]]
name = "future"
version = "0.18.2"
description = "Clean single-source support for Python 3 and 2"
category = "main"
optional = false
python-versions = ">=2.6, !=3.0.*, !=3.1.*, !=3.2.*"

[[package]]
name = "gast"
version = "0.4.0"
description = "Python AST that abstracts the underlying Python version"
category = "main"
optional = false
python-versions = ">=2.7, !=3.0.*, !=3.1.*, !=3.2.*, !=3.3.*"

[[package]]
name = "google-auth"
version = "2.10.0"
description = "Google Authentication Library"
category = "main"
optional = false
python-versions = ">=2.7,!=3.0.*,!=3.1.*,!=3.2.*,!=3.3.*,!=3.4.*,!=3.5.*"

[package.dependencies]
cachetools = ">=2.0.0,<6.0"
pyasn1-modules = ">=0.2.1"
rsa = {version = ">=3.1.4,<5", markers = "python_version >= \"3.6\""}
six = ">=1.9.0"

[package.extras]
aiohttp = ["requests (>=2.20.0,<3.0.0dev)", "aiohttp (>=3.6.2,<4.0.0dev)"]
enterprise_cert = ["cryptography (==36.0.2)", "pyopenssl (==22.0.0)"]
pyopenssl = ["pyopenssl (>=20.0.0)"]
reauth = ["pyu2f (>=0.1.5)"]

[[package]]
name = "google-auth-oauthlib"
version = "0.4.6"
description = "Google Authentication Library"
category = "main"
optional = false
python-versions = ">=3.6"

[package.dependencies]
google-auth = ">=1.0.0"
requests-oauthlib = ">=0.7.0"

[package.extras]
tool = ["click (>=6.0.0)"]

[[package]]
name = "google-pasta"
version = "0.2.0"
description = "pasta is an AST-based Python refactoring library"
category = "main"
optional = false
python-versions = "*"

[package.dependencies]
six = "*"

[[package]]
name = "googleapis-common-protos"
version = "1.56.4"
description = "Common protobufs used in Google APIs"
category = "main"
optional = false
python-versions = ">=3.7"

[package.dependencies]
protobuf = ">=3.15.0,<5.0.0dev"

[package.extras]
grpc = ["grpcio (>=1.0.0,<2.0.0dev)"]

[[package]]
name = "graphviz"
version = "0.20.1"
description = "Simple Python interface for Graphviz"
category = "main"
optional = false
python-versions = ">=3.7"

[package.extras]
dev = ["tox (>=3)", "flake8", "pep8-naming", "wheel", "twine"]
docs = ["sphinx (>=5)", "sphinx-autodoc-typehints", "sphinx-rtd-theme"]
test = ["pytest (>=7)", "pytest-mock (>=3)", "mock (>=4)", "pytest-cov", "coverage"]

[[package]]
name = "greenlet"
version = "1.1.2"
description = "Lightweight in-process concurrent programming"
category = "main"
optional = false
python-versions = ">=2.7,!=3.0.*,!=3.1.*,!=3.2.*,!=3.3.*,!=3.4.*"

[package.extras]
docs = ["sphinx"]

[[package]]
name = "grpcio"
version = "1.48.0"
description = "HTTP/2-based RPC framework"
category = "main"
optional = false
python-versions = ">=3.6"

[package.dependencies]
six = ">=1.5.2"

[package.extras]
protobuf = ["grpcio-tools (>=1.48.0)"]

[[package]]
name = "h5py"
version = "3.7.0"
description = "Read and write HDF5 files from Python"
category = "main"
optional = false
python-versions = ">=3.7"

[package.dependencies]
numpy = ">=1.14.5"

[[package]]
name = "hyperopt"
version = "0.2.5"
description = "Distributed Asynchronous Hyperparameter Optimization"
category = "main"
optional = false
python-versions = "*"

[package.dependencies]
cloudpickle = "*"
future = "*"
networkx = ">=2.2"
numpy = "*"
scipy = "*"
six = "*"
tqdm = "*"

[package.extras]
atpe = ["lightgbm", "scikit-learn"]
mongotrials = ["pymongo"]
sparktrials = ["pyspark"]
dev = ["black", "pre-commit", "nose", "pytest"]

[[package]]
name = "idna"
version = "3.3"
description = "Internationalized Domain Names in Applications (IDNA)"
category = "main"
optional = false
python-versions = ">=3.5"

[[package]]
name = "igraph"
version = "0.9.8"
description = "High performance graph data structures and algorithms"
category = "main"
optional = false
python-versions = ">=3.6"

[package.dependencies]
texttable = ">=1.6.2"

[package.extras]
doc = ["Sphinx (>=4.2.0)", "sphinxbootstrap4theme (>=0.6.0)"]
plotting = ["cairocffi (>=1.2.0)"]
test = ["networkx (>=2.5)", "pytest (>=6.2.5)", "numpy (>=1.19.0)", "pandas (>=1.1.0,<1.3.1)", "scipy (>=1.5.0)"]

[[package]]
name = "importlib-metadata"
version = "4.12.0"
description = "Read metadata from Python packages"
category = "main"
optional = false
python-versions = ">=3.7"

[package.dependencies]
typing-extensions = {version = ">=3.6.4", markers = "python_version < \"3.8\""}
zipp = ">=0.5"

[package.extras]
docs = ["sphinx", "jaraco.packaging (>=9)", "rst.linker (>=1.9)"]
perf = ["ipython"]
testing = ["pytest (>=6)", "pytest-checkdocs (>=2.4)", "pytest-flake8", "pytest-cov", "pytest-enabler (>=1.3)", "packaging", "pyfakefs", "flufl.flake8", "pytest-perf (>=0.9.2)", "pytest-black (>=0.3.7)", "pytest-mypy (>=0.9.1)", "importlib-resources (>=1.3)"]

[[package]]
name = "importlib-resources"
version = "5.9.0"
description = "Read resources from Python packages"
category = "main"
optional = false
python-versions = ">=3.7"

[package.dependencies]
zipp = {version = ">=3.1.0", markers = "python_version < \"3.10\""}

[package.extras]
docs = ["sphinx", "jaraco.packaging (>=9)", "rst.linker (>=1.9)", "jaraco.tidelift (>=1.4)"]
testing = ["pytest (>=6)", "pytest-checkdocs (>=2.4)", "pytest-flake8", "pytest-cov", "pytest-enabler (>=1.3)", "pytest-black (>=0.3.7)", "pytest-mypy (>=0.9.1)"]

[[package]]
name = "ipython"
version = "7.34.0"
description = "IPython: Productive Interactive Computing"
category = "main"
optional = false
python-versions = ">=3.7"

[package.dependencies]
appnope = {version = "*", markers = "sys_platform == \"darwin\""}
backcall = "*"
colorama = {version = "*", markers = "sys_platform == \"win32\""}
decorator = "*"
jedi = ">=0.16"
matplotlib-inline = "*"
pexpect = {version = ">4.3", markers = "sys_platform != \"win32\""}
pickleshare = "*"
prompt-toolkit = ">=2.0.0,<3.0.0 || >3.0.0,<3.0.1 || >3.0.1,<3.1.0"
pygments = "*"
traitlets = ">=4.2"

[package.extras]
all = ["Sphinx (>=1.3)", "ipykernel", "ipyparallel", "ipywidgets", "nbconvert", "nbformat", "nose (>=0.10.1)", "notebook", "numpy (>=1.17)", "pygments", "qtconsole", "requests", "testpath"]
doc = ["Sphinx (>=1.3)"]
kernel = ["ipykernel"]
nbconvert = ["nbconvert"]
nbformat = ["nbformat"]
notebook = ["notebook", "ipywidgets"]
parallel = ["ipyparallel"]
qtconsole = ["qtconsole"]
test = ["nose (>=0.10.1)", "requests", "testpath", "pygments", "nbformat", "ipykernel", "numpy (>=1.17)"]

[[package]]
name = "isort"
version = "5.10.1"
description = "A Python utility / library to sort Python imports."
category = "dev"
optional = false
python-versions = ">=3.6.1,<4.0"

[package.extras]
pipfile_deprecated_finder = ["pipreqs", "requirementslib"]
requirements_deprecated_finder = ["pipreqs", "pip-api"]
colors = ["colorama (>=0.4.3,<0.5.0)"]
plugins = ["setuptools"]

[[package]]
name = "jedi"
version = "0.18.1"
description = "An autocompletion tool for Python that can be used for text editors."
category = "main"
optional = false
python-versions = ">=3.6"

[package.dependencies]
parso = ">=0.8.0,<0.9.0"

[package.extras]
qa = ["flake8 (==3.8.3)", "mypy (==0.782)"]
testing = ["Django (<3.1)", "colorama", "docopt", "pytest (<7.0.0)"]

[[package]]
name = "jinja2"
version = "3.1.2"
description = "A very fast and expressive template engine."
category = "main"
optional = false
python-versions = ">=3.7"

[package.dependencies]
MarkupSafe = ">=2.0"

[package.extras]
i18n = ["Babel (>=2.7)"]

[[package]]
name = "joblib"
version = "1.1.0"
description = "Lightweight pipelining with Python functions"
category = "main"
optional = false
python-versions = ">=3.6"

[[package]]
name = "jsonschema"
version = "4.9.1"
description = "An implementation of JSON Schema validation for Python"
category = "main"
optional = false
python-versions = ">=3.7"

[package.dependencies]
attrs = ">=17.4.0"
importlib-metadata = {version = "*", markers = "python_version < \"3.8\""}
importlib-resources = {version = ">=1.4.0", markers = "python_version < \"3.9\""}
pkgutil-resolve-name = {version = ">=1.3.10", markers = "python_version < \"3.9\""}
pyrsistent = ">=0.14.0,<0.17.0 || >0.17.0,<0.17.1 || >0.17.1,<0.17.2 || >0.17.2"
typing-extensions = {version = "*", markers = "python_version < \"3.8\""}

[package.extras]
format = ["fqdn", "idna", "isoduration", "jsonpointer (>1.13)", "rfc3339-validator", "rfc3987", "uri-template", "webcolors (>=1.11)"]
format-nongpl = ["fqdn", "idna", "isoduration", "jsonpointer (>1.13)", "rfc3339-validator", "rfc3986-validator (>0.1.0)", "uri-template", "webcolors (>=1.11)"]

[[package]]
name = "keras"
version = "2.7.0"
description = "Deep learning for humans."
category = "main"
optional = false
python-versions = "*"

[[package]]
name = "keras-preprocessing"
version = "1.1.2"
description = "Easy data preprocessing and data augmentation for deep learning models"
category = "main"
optional = false
python-versions = "*"

[package.dependencies]
numpy = ">=1.9.1"
six = ">=1.9.0"

[package.extras]
image = ["scipy (>=0.14)", "Pillow (>=5.2.0)"]
pep8 = ["flake8"]
tests = ["pandas", "pillow", "tensorflow", "keras", "pytest", "pytest-xdist", "pytest-cov"]

[[package]]
name = "keras-tuner"
version = "1.1.0"
description = "Hypertuner for Keras"
category = "main"
optional = false
python-versions = "*"

[package.dependencies]
ipython = "*"
kt-legacy = "*"
numpy = "*"
packaging = "*"
requests = "*"
scipy = "*"
tensorboard = "*"

[package.extras]
tests = ["pytest", "flake8", "isort", "black", "pandas", "portpicker", "pytest-xdist", "pytest-cov", "scikit-learn"]

[[package]]
name = "kiwisolver"
version = "1.4.4"
description = "A fast implementation of the Cassowary constraint solver"
category = "main"
optional = false
python-versions = ">=3.7"

[package.dependencies]
typing-extensions = {version = "*", markers = "python_version < \"3.8\""}

[[package]]
name = "kt-legacy"
version = "1.0.4"
description = "Legacy import names for Keras Tuner"
category = "main"
optional = false
python-versions = "*"

[[package]]
name = "lazy-object-proxy"
version = "1.7.1"
description = "A fast and thorough lazy object proxy."
category = "dev"
optional = false
python-versions = ">=3.6"

[[package]]
name = "libclang"
version = "14.0.6"
description = "Clang Python Bindings, mirrored from the official LLVM repo: https://github.com/llvm/llvm-project/tree/main/clang/bindings/python, to make the installation process easier."
category = "main"
optional = false
python-versions = "*"

[[package]]
name = "lightgbm"
version = "3.3.2"
description = "LightGBM Python Package"
category = "main"
optional = false
python-versions = "*"

[package.dependencies]
numpy = "*"
scikit-learn = "!=0.22.0"
scipy = "*"

[package.extras]
dask = ["dask[array] (>=2.0.0)", "dask[dataframe] (>=2.0.0)", "dask[distributed] (>=2.0.0)", "pandas"]

[[package]]
name = "llvmlite"
version = "0.36.0"
description = "lightweight wrapper around basic LLVM functionality"
category = "main"
optional = false
python-versions = ">=3.6,<3.10"

[[package]]
name = "lxml"
version = "4.9.1"
description = "Powerful and Pythonic XML processing library combining libxml2/libxslt with the ElementTree API."
category = "main"
optional = false
python-versions = ">=2.7, !=3.0.*, !=3.1.*, !=3.2.*, !=3.3.*, != 3.4.*"

[package.extras]
cssselect = ["cssselect (>=0.7)"]
html5 = ["html5lib"]
htmlsoup = ["beautifulsoup4"]
source = ["Cython (>=0.29.7)"]

[[package]]
name = "mako"
version = "1.2.1"
description = "A super-fast templating language that borrows the best ideas from the existing templating languages."
category = "main"
optional = false
python-versions = ">=3.7"

[package.dependencies]
importlib-metadata = {version = "*", markers = "python_version < \"3.8\""}
MarkupSafe = ">=0.9.2"

[package.extras]
babel = ["babel"]
lingua = ["lingua"]
testing = ["pytest"]

[[package]]
name = "markdown"
version = "3.4.1"
description = "Python implementation of Markdown."
category = "main"
optional = false
python-versions = ">=3.7"

[package.dependencies]
importlib-metadata = {version = ">=4.4", markers = "python_version < \"3.10\""}

[package.extras]
testing = ["coverage", "pyyaml"]

[[package]]
name = "markupsafe"
version = "2.1.1"
description = "Safely add untrusted strings to HTML/XML markup."
category = "main"
optional = false
python-versions = ">=3.7"

[[package]]
name = "matplotlib"
version = "3.3.4"
description = "Python plotting package"
category = "main"
optional = false
python-versions = ">=3.6"

[package.dependencies]
cycler = ">=0.10"
kiwisolver = ">=1.0.1"
numpy = ">=1.15"
pillow = ">=6.2.0"
pyparsing = ">=2.0.3,<2.0.4 || >2.0.4,<2.1.2 || >2.1.2,<2.1.6 || >2.1.6"
python-dateutil = ">=2.1"

[[package]]
name = "matplotlib-inline"
version = "0.1.6"
description = "Inline Matplotlib backend for Jupyter"
category = "main"
optional = false
python-versions = ">=3.5"

[package.dependencies]
traitlets = "*"

[[package]]
name = "mccabe"
version = "0.6.1"
description = "McCabe checker, plugin for flake8"
category = "dev"
optional = false
python-versions = "*"

[[package]]
name = "mlxtend"
version = "0.18.0"
description = "Machine Learning Library Extensions"
category = "main"
optional = false
python-versions = "*"

[package.dependencies]
joblib = ">=0.13.2"
matplotlib = ">=3.0.0"
numpy = ">=1.16.2"
pandas = ">=0.24.2"
scikit-learn = ">=0.20.3"
scipy = ">=1.2.1"

[package.extras]
docs = ["mkdocs"]
testing = ["pytest"]

[[package]]
name = "mypy"
version = "0.910"
description = "Optional static typing for Python"
category = "main"
optional = false
python-versions = ">=3.5"

[package.dependencies]
mypy-extensions = ">=0.4.3,<0.5.0"
toml = "*"
typed-ast = {version = ">=1.4.0,<1.5.0", markers = "python_version < \"3.8\""}
typing-extensions = ">=3.7.4"

[package.extras]
dmypy = ["psutil (>=4.0)"]
python2 = ["typed-ast (>=1.4.0,<1.5.0)"]

[[package]]
name = "mypy-extensions"
version = "0.4.3"
description = "Experimental type system extensions for programs checked with the mypy typechecker."
category = "main"
optional = false
python-versions = "*"

[[package]]
name = "nats-bench"
version = "1.7"
description = "API for NATS-Bench (a dataset/benchmark for neural architecture topology and size)."
category = "main"
optional = false
python-versions = ">=3.6"

[package.dependencies]
numpy = ">=1.16.5"

[[package]]
name = "networkx"
version = "2.6.3"
description = "Python package for creating and manipulating graphs and networks"
category = "main"
optional = false
python-versions = ">=3.7"

[package.extras]
default = ["numpy (>=1.19)", "scipy (>=1.5,!=1.6.1)", "matplotlib (>=3.3)", "pandas (>=1.1)"]
developer = ["black (==21.5b1)", "pre-commit (>=2.12)"]
doc = ["sphinx (>=4.0,<5.0)", "pydata-sphinx-theme (>=0.6,<1.0)", "sphinx-gallery (>=0.9,<1.0)", "numpydoc (>=1.1)", "pillow (>=8.2)", "nb2plots (>=0.6)", "texext (>=0.6.6)"]
extra = ["lxml (>=4.5)", "pygraphviz (>=1.7)", "pydot (>=1.4.1)"]
test = ["pytest (>=6.2)", "pytest-cov (>=2.12)", "codecov (>=2.1)"]

[[package]]
name = "numba"
version = "0.53.1"
description = "compiling Python code using LLVM"
category = "main"
optional = false
python-versions = ">=3.6,<3.10"

[package.dependencies]
llvmlite = ">=0.36.0rc1,<0.37"
numpy = ">=1.15"

[[package]]
name = "numpy"
version = "1.21.6"
description = "NumPy is the fundamental package for array computing with Python."
category = "main"
optional = false
python-versions = ">=3.7,<3.11"

[[package]]
name = "oauthlib"
version = "3.2.0"
description = "A generic, spec-compliant, thorough implementation of the OAuth request-signing logic"
category = "main"
optional = false
python-versions = ">=3.6"

[package.extras]
rsa = ["cryptography (>=3.0.0)"]
signals = ["blinker (>=1.4.0)"]
signedtoken = ["cryptography (>=3.0.0)", "pyjwt (>=2.0.0,<3)"]

[[package]]
name = "onnx"
version = "1.12.0"
description = "Open Neural Network Exchange"
category = "main"
optional = false
python-versions = "*"

[package.dependencies]
numpy = ">=1.16.6"
protobuf = ">=3.12.2,<=3.20.1"
typing-extensions = ">=3.6.2.1"

[package.extras]
lint = ["clang-format (==13.0.0)", "flake8", "mypy (==0.782)", "types-protobuf (==3.18.4)"]

[[package]]
name = "opt-einsum"
version = "3.3.0"
description = "Optimizing numpys einsum function"
category = "main"
optional = false
python-versions = ">=3.5"

[package.dependencies]
numpy = ">=1.7"

[package.extras]
docs = ["sphinx (==1.2.3)", "sphinxcontrib-napoleon", "sphinx-rtd-theme", "numpydoc"]
tests = ["pytest", "pytest-cov", "pytest-pep8"]

[[package]]
name = "optuna"
version = "2.10.1"
description = "A hyperparameter optimization framework"
category = "main"
optional = false
python-versions = ">=3.6"

[package.dependencies]
alembic = "*"
cliff = "*"
cmaes = ">=0.8.2"
colorlog = "*"
numpy = "*"
packaging = ">=20.0"
PyYAML = "*"
scipy = "!=1.4.0"
sqlalchemy = ">=1.1.0"
tqdm = "*"

[package.extras]
benchmark = ["asv", "virtualenv"]
checking = ["black", "hacking", "isort", "mypy (==0.790)", "blackdoc"]
codecov = ["codecov", "pytest-cov"]
doctest = ["cma", "matplotlib (>=3.0.0)", "pandas", "plotly (>=4.0.0)", "scikit-learn (>=0.24.2,<1.0.0)", "scikit-optimize", "mlflow"]
document = ["Jinja2 (<3.0.0)", "MarkupSafe (<=2.0.1)", "sphinx (<=3.5.4)", "sphinx-rtd-theme (<=1.0.0)", "sphinx-copybutton (<=0.4.0)", "sphinx-gallery (<=0.10.0)", "sphinx-plotly-directive (<=0.1.3)", "pillow", "matplotlib", "scikit-learn (<1.0.0)", "plotly (>=4.0.0)", "pandas", "lightgbm", "torch (==1.8.0)", "torchvision (==0.9.0)", "torchaudio (==0.8.0)", "thop"]
experimental = ["redis"]
integration = ["chainer (>=5.0.0)", "cma", "lightgbm", "mlflow", "wandb", "mpi4py", "mxnet", "pandas", "scikit-learn (>=0.24.2,<1.0.0)", "scikit-optimize", "xgboost", "tensorflow", "tensorflow-datasets", "pytorch-ignite", "pytorch-lightning (>=1.0.2)", "skorch", "catalyst (>=21.3)", "torchaudio (==0.8.0)", "allennlp (>=2.2.0,<2.7.0)", "fastai", "botorch (>=0.4.0)", "torch (==1.8.0+cpu)", "torchvision (==0.9.0+cpu)", "torch (==1.8.0)", "torchvision (==0.9.0)"]
optional = ["bokeh (<2.0.0)", "matplotlib (>=3.0.0)", "pandas", "plotly (>=4.0.0)", "redis", "scikit-learn (>=0.24.2,<1.0.0)"]
testing = ["bokeh (<2.0.0)", "chainer (>=5.0.0)", "cma", "fakeredis", "lightgbm", "matplotlib (>=3.0.0)", "mlflow", "mpi4py", "mxnet", "pandas", "plotly (>=4.0.0)", "pytest", "scikit-learn (>=0.24.2,<1.0.0)", "scikit-optimize", "xgboost", "tensorflow", "tensorflow-datasets", "pytorch-ignite", "pytorch-lightning (>=1.0.2)", "skorch", "catalyst (>=21.3)", "torchaudio (==0.8.0)", "allennlp (>=2.2.0,<2.7.0)", "fastai", "botorch (>=0.4.0)", "torch (==1.8.0+cpu)", "torchvision (==0.9.0+cpu)", "torch (==1.8.0)", "torchvision (==0.9.0)"]
tests = ["fakeredis", "pytest"]

[[package]]
name = "packaging"
version = "21.3"
description = "Core utilities for Python packages"
category = "main"
optional = false
python-versions = ">=3.6"

[package.dependencies]
pyparsing = ">=2.0.2,<3.0.5 || >3.0.5"

[[package]]
name = "pandas"
version = "1.1.5"
description = "Powerful data structures for data analysis, time series, and statistics"
category = "main"
optional = false
python-versions = ">=3.6.1"

[package.dependencies]
numpy = ">=1.15.4"
python-dateutil = ">=2.7.3"
pytz = ">=2017.2"

[package.extras]
test = ["pytest (>=4.0.2)", "pytest-xdist", "hypothesis (>=3.58)"]

[[package]]
name = "parso"
version = "0.8.3"
description = "A Python Parser"
category = "main"
optional = false
python-versions = ">=3.6"

[package.extras]
qa = ["flake8 (==3.8.3)", "mypy (==0.782)"]
testing = ["docopt", "pytest (<6.0.0)"]

[[package]]
name = "patsy"
version = "0.5.2"
description = "A Python package for describing statistical models and for building design matrices."
category = "main"
optional = false
python-versions = "*"

[package.dependencies]
numpy = ">=1.4"
six = "*"

[package.extras]
test = ["scipy", "pytest-cov", "pytest"]

[[package]]
name = "pbr"
version = "5.10.0"
description = "Python Build Reasonableness"
category = "main"
optional = false
python-versions = ">=2.6"

[[package]]
name = "pep8"
version = "1.7.1"
description = "Python style guide checker"
category = "dev"
optional = false
python-versions = "*"

[[package]]
name = "pexpect"
version = "4.8.0"
description = "Pexpect allows easy control of interactive console applications."
category = "main"
optional = false
python-versions = "*"

[package.dependencies]
ptyprocess = ">=0.5"

[[package]]
name = "pickleshare"
version = "0.7.5"
description = "Tiny 'shelve'-like database with concurrency support"
category = "main"
optional = false
python-versions = "*"

[[package]]
name = "pillow"
version = "9.2.0"
description = "Python Imaging Library (Fork)"
category = "main"
optional = false
python-versions = ">=3.7"

[package.extras]
docs = ["furo", "olefile", "sphinx (>=2.4)", "sphinx-copybutton", "sphinx-issues (>=3.0.1)", "sphinx-removed-in", "sphinxext-opengraph"]
tests = ["check-manifest", "coverage", "defusedxml", "markdown2", "olefile", "packaging", "pyroma", "pytest", "pytest-cov", "pytest-timeout"]

[[package]]
name = "pkgutil-resolve-name"
version = "1.3.10"
description = "Resolve a name to an object."
category = "main"
optional = false
python-versions = ">=3.6"

[[package]]
name = "platformdirs"
version = "2.5.2"
description = "A small Python module for determining appropriate platform-specific dirs, e.g. a \"user data dir\"."
category = "dev"
optional = false
python-versions = ">=3.7"

[package.extras]
docs = ["furo (>=2021.7.5b38)", "proselint (>=0.10.2)", "sphinx-autodoc-typehints (>=1.12)", "sphinx (>=4)"]
test = ["appdirs (==1.4.4)", "pytest-cov (>=2.7)", "pytest-mock (>=3.6)", "pytest (>=6)"]

[[package]]
name = "plotly"
version = "5.10.0"
description = "An open-source, interactive data visualization library for Python"
category = "main"
optional = false
python-versions = ">=3.6"

[package.dependencies]
tenacity = ">=6.2.0"

[[package]]
name = "prettytable"
version = "3.3.0"
description = "A simple Python library for easily displaying tabular data in a visually appealing ASCII table format"
category = "main"
optional = false
python-versions = ">=3.7"

[package.dependencies]
importlib-metadata = {version = "*", markers = "python_version < \"3.8\""}
wcwidth = "*"

[package.extras]
tests = ["pytest", "pytest-cov", "pytest-lazy-fixture"]

[[package]]
name = "promise"
version = "2.3"
description = "Promises/A+ implementation for Python"
category = "main"
optional = false
python-versions = "*"

[package.dependencies]
six = "*"

[package.extras]
test = ["pytest (>=2.7.3)", "pytest-cov", "coveralls", "futures", "pytest-benchmark", "mock"]

[[package]]
name = "prompt-toolkit"
version = "3.0.30"
description = "Library for building powerful interactive command lines in Python"
category = "main"
optional = false
python-versions = ">=3.6.2"

[package.dependencies]
wcwidth = "*"

[[package]]
name = "protobuf"
version = "3.19.4"
description = "Protocol Buffers"
category = "main"
optional = false
python-versions = ">=3.5"

[[package]]
name = "psutil"
version = "5.8.0"
description = "Cross-platform lib for process and system monitoring in Python."
category = "main"
optional = false
python-versions = ">=2.6, !=3.0.*, !=3.1.*, !=3.2.*, !=3.3.*"

[package.extras]
test = ["ipaddress", "mock", "unittest2", "enum34", "pywin32", "wmi"]

[[package]]
name = "ptyprocess"
version = "0.7.0"
description = "Run a subprocess in a pseudo terminal"
category = "main"
optional = false
python-versions = "*"

[[package]]
name = "pyasn1"
version = "0.4.8"
description = "ASN.1 types and codecs"
category = "main"
optional = false
python-versions = "*"

[[package]]
name = "pyasn1-modules"
version = "0.2.8"
description = "A collection of ASN.1-based protocols modules."
category = "main"
optional = false
python-versions = "*"

[package.dependencies]
pyasn1 = ">=0.4.6,<0.5.0"

[[package]]
name = "pycodestyle"
version = "2.9.1"
description = "Python style guide checker"
category = "dev"
optional = false
python-versions = ">=3.6"

[[package]]
name = "pydot"
version = "1.4.2"
description = "Python interface to Graphviz's Dot"
category = "main"
optional = false
python-versions = ">=2.7, !=3.0.*, !=3.1.*, !=3.2.*, !=3.3.*"

[package.dependencies]
pyparsing = ">=2.1.4"

[[package]]
name = "pyflakes"
version = "2.3.1"
description = "passive checker of Python programs"
category = "dev"
optional = false
python-versions = ">=2.7, !=3.0.*, !=3.1.*, !=3.2.*, !=3.3.*"

[[package]]
name = "pygments"
version = "2.13.0"
description = "Pygments is a syntax highlighting package written in Python."
category = "main"
optional = false
python-versions = ">=3.6"

[package.extras]
plugins = ["importlib-metadata"]

[[package]]
name = "pylint"
version = "2.13.9"
description = "python code static checker"
category = "dev"
optional = false
python-versions = ">=3.6.2"

[package.dependencies]
astroid = ">=2.11.5,<=2.12.0-dev0"
colorama = {version = "*", markers = "sys_platform == \"win32\""}
dill = ">=0.2"
isort = ">=4.2.5,<6"
mccabe = ">=0.6,<0.8"
platformdirs = ">=2.2.0"
tomli = {version = ">=1.1.0", markers = "python_version < \"3.11\""}
typing-extensions = {version = ">=3.10.0", markers = "python_version < \"3.10\""}

[package.extras]
testutil = ["gitpython (>3)"]

[[package]]
name = "pyparsing"
version = "3.0.9"
description = "pyparsing module - Classes and methods to define and execute parsing grammars"
category = "main"
optional = false
python-versions = ">=3.6.8"

[package.extras]
diagrams = ["railroad-diagrams", "jinja2"]

[[package]]
name = "pyperclip"
version = "1.8.2"
description = "A cross-platform clipboard module for Python. (Only handles plain text for now.)"
category = "main"
optional = false
python-versions = "*"

[[package]]
name = "pyreadline3"
version = "3.4.1"
description = "A python implementation of GNU readline."
category = "main"
optional = false
python-versions = "*"

[[package]]
name = "pyrsistent"
version = "0.18.1"
description = "Persistent/Functional/Immutable data structures"
category = "main"
optional = false
python-versions = ">=3.7"

[[package]]
name = "python-dateutil"
version = "2.8.2"
description = "Extensions to the standard Python datetime module"
category = "main"
optional = false
python-versions = "!=3.0.*,!=3.1.*,!=3.2.*,>=2.7"

[package.dependencies]
six = ">=1.5"

[[package]]
name = "pytz"
version = "2022.2.1"
description = "World timezone definitions, modern and historical"
category = "main"
optional = false
python-versions = "*"

[[package]]
name = "pyyaml"
version = "6.0"
description = "YAML parser and emitter for Python"
category = "main"
optional = false
python-versions = ">=3.6"

[[package]]
name = "requests"
version = "2.28.1"
description = "Python HTTP for Humans."
category = "main"
optional = false
python-versions = ">=3.7, <4"

[package.dependencies]
certifi = ">=2017.4.17"
charset-normalizer = ">=2,<3"
idna = ">=2.5,<4"
urllib3 = ">=1.21.1,<1.27"

[package.extras]
socks = ["PySocks (>=1.5.6,!=1.5.7)"]
use_chardet_on_py3 = ["chardet (>=3.0.2,<6)"]

[[package]]
name = "requests-oauthlib"
version = "1.3.1"
description = "OAuthlib authentication support for Requests."
category = "main"
optional = false
python-versions = ">=2.7, !=3.0.*, !=3.1.*, !=3.2.*, !=3.3.*"

[package.dependencies]
oauthlib = ">=3.0.0"
requests = ">=2.0.0"

[package.extras]
rsa = ["oauthlib[signedtoken] (>=3.0.0)"]

[[package]]
name = "rsa"
version = "4.9"
description = "Pure-Python RSA implementation"
category = "main"
optional = false
python-versions = ">=3.6,<4"

[package.dependencies]
pyasn1 = ">=0.1.3"

[[package]]
name = "scikit-learn"
version = "1.0.1"
description = "A set of python modules for machine learning and data mining"
category = "main"
optional = false
python-versions = ">=3.7"

[package.dependencies]
joblib = ">=0.11"
numpy = ">=1.14.6"
scipy = ">=1.1.0"
threadpoolctl = ">=2.0.0"

[package.extras]
benchmark = ["matplotlib (>=2.2.3)", "pandas (>=0.25.0)", "memory-profiler (>=0.57.0)"]
docs = ["matplotlib (>=2.2.3)", "scikit-image (>=0.14.5)", "pandas (>=0.25.0)", "seaborn (>=0.9.0)", "memory-profiler (>=0.57.0)", "sphinx (>=4.0.1)", "sphinx-gallery (>=0.7.0)", "numpydoc (>=1.0.0)", "Pillow (>=7.1.2)", "sphinx-prompt (>=1.3.0)", "sphinxext-opengraph (>=0.4.2)"]
examples = ["matplotlib (>=2.2.3)", "scikit-image (>=0.14.5)", "pandas (>=0.25.0)", "seaborn (>=0.9.0)"]
tests = ["matplotlib (>=2.2.3)", "scikit-image (>=0.14.5)", "pandas (>=0.25.0)", "pytest (>=5.0.1)", "pytest-cov (>=2.9.0)", "flake8 (>=3.8.2)", "black (>=21.6b0)", "mypy (>=0.770)", "pyamg (>=4.0.0)"]

[[package]]
name = "scipy"
version = "1.7.3"
description = "SciPy: Scientific Library for Python"
category = "main"
optional = false
python-versions = ">=3.7,<3.11"

[package.dependencies]
numpy = ">=1.16.5,<1.23.0"

[[package]]
name = "seaborn"
version = "0.11.2"
description = "seaborn: statistical data visualization"
category = "main"
optional = false
python-versions = ">=3.6"

[package.dependencies]
matplotlib = ">=2.2"
numpy = ">=1.15"
pandas = ">=0.23"
scipy = ">=1.0"

[[package]]
name = "shap"
version = "0.41.0"
description = "A unified approach to explain the output of any machine learning model."
category = "main"
optional = false
python-versions = "*"

[package.dependencies]
cloudpickle = "*"
numba = "*"
numpy = "*"
packaging = ">20.9"
pandas = "*"
scikit-learn = "*"
scipy = "*"
slicer = "0.0.7"
tqdm = ">4.25.0"

[package.extras]
all = ["transformers", "ipython", "lime", "pyod", "pyspark", "sphinx-rtd-theme", "pytest-mpl", "nbsphinx", "pytest", "opencv-python", "numpydoc", "xgboost", "torch", "sentencepiece", "matplotlib", "pytest-cov", "catboost", "lightgbm", "sphinx"]
docs = ["matplotlib", "ipython", "numpydoc", "sphinx-rtd-theme", "sphinx", "nbsphinx"]
others = ["lime"]
plots = ["matplotlib", "ipython"]
test = ["pytest", "pytest-mpl", "pytest-cov", "xgboost", "lightgbm", "catboost", "pyspark", "pyod", "transformers", "torch", "sentencepiece", "opencv-python"]

[[package]]
name = "six"
version = "1.16.0"
description = "Python 2 and 3 compatibility utilities"
category = "main"
optional = false
python-versions = ">=2.7, !=3.0.*, !=3.1.*, !=3.2.*"

[[package]]
name = "sktime"
version = "0.13.0"
description = "A unified framework for machine learning with time series"
category = "main"
optional = false
python-versions = ">=3.7,<3.11"

[package.dependencies]
deprecated = ">=1.2.13"
numba = ">=0.53"
numpy = ">=1.21.0,<1.23"
pandas = ">=1.1.0,<1.5.0"
scikit-learn = ">=0.24.0,<1.2.0"
scipy = "<1.9.0"
statsmodels = ">=0.12.1"

[package.extras]
all_extras = ["dtw-python", "filterpy (>=1.4.5)", "hcrystalball (>=0.1.9)", "matplotlib (>=3.3.2)", "pmdarima (>=1.8.0,!=1.8.1)", "prophet (>=1.1)", "pykalman (>=0.9.5)", "pyod (>=0.8.0)", "scikit-posthocs (>=0.6.5)", "seaborn (>=0.11.0)", "statsforecast (>=0.5.2)", "stumpy (>=1.5.1)", "tbats (>=1.1.0)", "tensorflow-probability", "tensorflow", "tslearn (>=0.5.2)", "esig (==0.9.7)", "tsfresh (>=0.17.0)"]
binder = ["jupyter"]
dev = ["httpx", "pre-commit", "pytest", "pytest-cov", "pytest-timeout", "pytest-xdist", "wheel"]
dl = ["tensorflow", "tensorflow-probability"]
docs = ["jupyter", "myst-parser", "nbsphinx (>=0.8.6)", "numpydoc", "pydata-sphinx-theme", "sphinx-issues (==1.2.0)", "sphinx-gallery (==0.6.0)", "sphinx-panels (==0.6.0)", "sphinx (==4.1.1)", "tabulate"]

[[package]]
name = "slicer"
version = "0.0.7"
description = "A small package for big slicing."
category = "main"
optional = false
python-versions = ">=3.6"

[[package]]
name = "spektral"
version = "1.2.0"
description = "Graph Neural Networks with Keras and Tensorflow 2."
category = "main"
optional = false
python-versions = "*"

[package.dependencies]
joblib = "*"
lxml = "*"
networkx = "*"
numpy = "*"
pandas = "*"
requests = "*"
scikit-learn = "*"
scipy = "*"
tensorflow = ">=2.2.0"
tqdm = "*"

[[package]]
name = "sqlalchemy"
version = "1.4.40"
description = "Database Abstraction Library"
category = "main"
optional = false
python-versions = "!=3.0.*,!=3.1.*,!=3.2.*,!=3.3.*,!=3.4.*,!=3.5.*,>=2.7"

[package.dependencies]
greenlet = {version = "!=0.4.17", markers = "python_version >= \"3\" and (platform_machine == \"aarch64\" or platform_machine == \"ppc64le\" or platform_machine == \"x86_64\" or platform_machine == \"amd64\" or platform_machine == \"AMD64\" or platform_machine == \"win32\" or platform_machine == \"WIN32\")"}
importlib-metadata = {version = "*", markers = "python_version < \"3.8\""}

[package.extras]
aiomysql = ["greenlet (!=0.4.17)", "aiomysql"]
aiosqlite = ["typing_extensions (!=3.10.0.1)", "greenlet (!=0.4.17)", "aiosqlite"]
asyncio = ["greenlet (!=0.4.17)"]
asyncmy = ["greenlet (!=0.4.17)", "asyncmy (>=0.2.3,!=0.2.4)"]
mariadb_connector = ["mariadb (>=1.0.1,!=1.1.2)"]
mssql = ["pyodbc"]
mssql_pymssql = ["pymssql"]
mssql_pyodbc = ["pyodbc"]
mypy = ["sqlalchemy2-stubs", "mypy (>=0.910)"]
mysql = ["mysqlclient (>=1.4.0,<2)", "mysqlclient (>=1.4.0)"]
mysql_connector = ["mysql-connector-python"]
oracle = ["cx_oracle (>=7,<8)", "cx_oracle (>=7)"]
postgresql = ["psycopg2 (>=2.7)"]
postgresql_asyncpg = ["greenlet (!=0.4.17)", "asyncpg"]
postgresql_pg8000 = ["pg8000 (>=1.16.6,!=1.29.0)"]
postgresql_psycopg2binary = ["psycopg2-binary"]
postgresql_psycopg2cffi = ["psycopg2cffi"]
pymysql = ["pymysql (<1)", "pymysql"]
sqlcipher = ["sqlcipher3-binary"]

[[package]]
name = "statsmodels"
version = "0.13.2"
description = "Statistical computations and models for Python"
category = "main"
optional = false
python-versions = ">=3.7"

[package.dependencies]
numpy = ">=1.17"
packaging = ">=21.3"
pandas = ">=0.25"
patsy = ">=0.5.2"
scipy = ">=1.3"

[package.extras]
build = ["cython (>=0.29.26)"]
develop = ["cython (>=0.29.26)"]
docs = ["sphinx", "nbconvert", "jupyter-client", "ipykernel", "matplotlib", "nbformat", "numpydoc", "pandas-datareader"]

[[package]]
name = "stevedore"
version = "3.5.0"
description = "Manage dynamic plugins for Python applications"
category = "main"
optional = false
python-versions = ">=3.6"

[package.dependencies]
importlib-metadata = {version = ">=1.7.0", markers = "python_version < \"3.8\""}
pbr = ">=2.0.0,<2.1.0 || >2.1.0"

[[package]]
name = "tabulate"
version = "0.8.10"
description = "Pretty-print tabular data"
category = "main"
optional = false
python-versions = ">=2.7, !=3.0.*, !=3.1.*, !=3.2.*, !=3.3.*, !=3.4.*"

[package.extras]
widechars = ["wcwidth"]

[[package]]
name = "tenacity"
version = "8.0.1"
description = "Retry code until it succeeds"
category = "main"
optional = false
python-versions = ">=3.6"

[package.extras]
doc = ["reno", "sphinx", "tornado (>=4.5)"]

[[package]]
name = "tensorboard"
version = "2.10.0"
description = "TensorBoard lets you watch Tensors Flow"
category = "main"
optional = false
python-versions = ">=3.6"

[package.dependencies]
absl-py = ">=0.4"
google-auth = ">=1.6.3,<3"
google-auth-oauthlib = ">=0.4.1,<0.5"
grpcio = ">=1.24.3"
markdown = ">=2.6.8"
numpy = ">=1.12.0"
protobuf = ">=3.9.2,<3.20"
requests = ">=2.21.0,<3"
tensorboard-data-server = ">=0.6.0,<0.7.0"
tensorboard-plugin-wit = ">=1.6.0"
werkzeug = ">=1.0.1"

[[package]]
name = "tensorboard-data-server"
version = "0.6.1"
description = "Fast data loading for TensorBoard"
category = "main"
optional = false
python-versions = ">=3.6"

[[package]]
name = "tensorboard-plugin-wit"
version = "1.8.1"
description = "What-If Tool TensorBoard plugin."
category = "main"
optional = false
python-versions = "*"

[[package]]
name = "tensorflow"
version = "2.7.3"
description = "TensorFlow is an open source machine learning framework for everyone."
category = "main"
optional = false
python-versions = "*"

[package.dependencies]
absl-py = ">=0.4.0"
astunparse = ">=1.6.0"
flatbuffers = ">=1.12,<3.0"
gast = ">=0.2.1,<0.5.0"
google-pasta = ">=0.1.1"
grpcio = ">=1.24.3,<2.0"
h5py = ">=2.9.0"
keras = ">=2.7.0rc0,<2.8"
keras-preprocessing = ">=1.1.1"
libclang = ">=9.0.1"
numpy = ">=1.14.5"
opt-einsum = ">=2.3.2"
protobuf = ">=3.9.2,<3.20"
six = ">=1.12.0"
tensorboard = ">=2.6,<3.0"
tensorflow-estimator = ">=2.7.0rc0,<2.8"
tensorflow-io-gcs-filesystem = ">=0.21.0"
termcolor = ">=1.1.0"
typing-extensions = ">=3.6.6"
wrapt = ">=1.11.0"

[[package]]
name = "tensorflow-addons"
version = "0.15.0"
description = "TensorFlow Addons."
category = "main"
optional = false
python-versions = "*"

[package.dependencies]
tensorflow = {version = ">=2.5.0,<2.8.0", optional = true, markers = "extra == \"tensorflow\""}
typeguard = ">=2.7"

[package.extras]
tensorflow = ["tensorflow (>=2.5.0,<2.8.0)"]
tensorflow-cpu = ["tensorflow-cpu (>=2.5.0,<2.8.0)"]
tensorflow-gpu = ["tensorflow-gpu (>=2.5.0,<2.8.0)"]

[[package]]
name = "tensorflow-datasets"
version = "4.5.2"
description = "tensorflow/datasets is a library of datasets ready to use with TensorFlow."
category = "main"
optional = false
python-versions = ">=3.6"

[package.dependencies]
absl-py = "*"
dill = "*"
importlib-resources = {version = "*", markers = "python_version < \"3.9\""}
numpy = "*"
promise = "*"
protobuf = ">=3.12.2"
requests = ">=2.19.0"
six = "*"
tensorflow-metadata = "*"
termcolor = "*"
tqdm = "*"
typing-extensions = {version = "*", markers = "python_version < \"3.8\""}

[package.extras]
aflw2k3d = ["scipy"]
c4 = ["apache-beam", "gcld3", "langdetect", "nltk", "tldextract"]
cats_vs_dogs = ["matplotlib"]
colorectal_histology = ["pillow"]
common_voice = ["pydub"]
dev = ["jax", "jupyter", "pytest", "pytest-xdist", "pandas", "pydub", "apache-beam", "pyyaml", "pylint (>=2.6.0)", "yapf"]
duke_ultrasound = ["scipy"]
eurosat = ["scikit-image", "tifffile", "imagecodecs"]
groove = ["pretty-midi", "pydub"]
gtzan = ["pydub"]
imagenet2012_corrupted = ["opencv-python", "scikit-image", "scipy"]
librispeech = ["pydub"]
lsun = ["tensorflow-io"]
matplotlib = ["matplotlib"]
nsynth = ["crepe (>=0.0.11)", "librosa", "scikit-learn (==0.20.3)"]
ogbg_molpcba = ["pandas", "networkx"]
pet_finder = ["pandas"]
robonet = ["h5py"]
robosuite_panda_pick_place_can = ["envlogger"]
smartwatch_gestures = ["pandas"]
svhn = ["scipy"]
tensorflow = ["tensorflow (>=2.1)"]
tensorflow-data-validation = ["tensorflow-data-validation"]
tests-all = ["jax", "jupyter", "pytest", "pytest-xdist", "pandas", "pydub", "apache-beam", "pyyaml", "scipy", "gcld3", "langdetect", "nltk", "tldextract", "matplotlib", "pillow", "scikit-image", "tifffile", "imagecodecs", "pretty-midi", "opencv-python", "networkx", "h5py", "envlogger", "mwparserfromhell", "bs4", "lxml", "pycocotools"]
the300w_lp = ["scipy"]
wider_face = ["pillow"]
wikipedia = ["mwparserfromhell", "apache-beam"]
wsc273 = ["bs4", "lxml"]
youtube_vis = ["pycocotools"]

[[package]]
name = "tensorflow-estimator"
version = "2.7.0"
description = "TensorFlow Estimator."
category = "main"
optional = false
python-versions = "*"

[[package]]
name = "tensorflow-io-gcs-filesystem"
version = "0.26.0"
description = "TensorFlow IO"
category = "main"
optional = false
python-versions = ">=3.7, <3.11"

[package.extras]
tensorflow = ["tensorflow (>=2.9.0,<2.10.0)"]
tensorflow-aarch64 = ["tensorflow-aarch64 (>=2.9.0,<2.10.0)"]
tensorflow-cpu = ["tensorflow-cpu (>=2.9.0,<2.10.0)"]
tensorflow-gpu = ["tensorflow-gpu (>=2.9.0,<2.10.0)"]
tensorflow-rocm = ["tensorflow-rocm (>=2.9.0,<2.10.0)"]

[[package]]
name = "tensorflow-metadata"
version = "1.9.0"
description = "Library and standards for schema and statistics."
category = "main"
optional = false
python-versions = ">=3.7,<4"

[package.dependencies]
absl-py = ">=0.9,<2.0.0"
googleapis-common-protos = ">=1.52.0,<2"
protobuf = ">=3.13,<4"

[[package]]
name = "tensorflow-probability"
version = "0.15.0"
description = "Probabilistic modeling and statistical inference in TensorFlow"
category = "main"
optional = false
python-versions = "*"

[package.dependencies]
absl-py = "*"
cloudpickle = ">=1.3"
decorator = "*"
dm-tree = "*"
gast = ">=0.3.2"
numpy = ">=1.13.3"
six = ">=1.10.0"

[package.extras]
jax = ["jax", "jaxlib"]
tfds = ["tensorflow-datasets (>=2.2.0)"]

[[package]]
name = "termcolor"
version = "1.1.0"
description = "ANSII Color formatting for output in terminal."
category = "main"
optional = false
python-versions = "*"

[[package]]
name = "texttable"
version = "1.6.4"
description = "module for creating simple ASCII tables"
category = "main"
optional = false
python-versions = "*"

[[package]]
name = "tf2onnx"
version = "1.9.3"
description = "Tensorflow to ONNX converter"
category = "main"
optional = false
python-versions = "*"

[package.dependencies]
flatbuffers = ">=1.12,<2.0"
numpy = ">=1.14.1"
onnx = ">=1.4.1"
requests = "*"
six = "*"

[[package]]
name = "threadpoolctl"
version = "3.1.0"
description = "threadpoolctl"
category = "main"
optional = false
python-versions = ">=3.6"

[[package]]
name = "toml"
version = "0.10.2"
description = "Python Library for Tom's Obvious, Minimal Language"
category = "main"
optional = false
python-versions = ">=2.6, !=3.0.*, !=3.1.*, !=3.2.*"

[[package]]
name = "tomli"
version = "2.0.1"
description = "A lil' TOML parser"
category = "dev"
optional = false
python-versions = ">=3.7"

[[package]]
name = "tqdm"
version = "4.62.0"
description = "Fast, Extensible Progress Meter"
category = "main"
optional = false
python-versions = "!=3.0.*,!=3.1.*,!=3.2.*,!=3.3.*,>=2.7"

[package.dependencies]
colorama = {version = "*", markers = "platform_system == \"Windows\""}

[package.extras]
dev = ["py-make (>=0.1.0)", "twine", "wheel"]
notebook = ["ipywidgets (>=6)"]
telegram = ["requests"]

[[package]]
name = "traitlets"
version = "5.3.0"
description = ""
category = "main"
optional = false
python-versions = ">=3.7"

[package.extras]
test = ["pre-commit", "pytest"]

[[package]]
name = "typed-ast"
version = "1.4.3"
description = "a fork of Python 2 and 3 ast modules with type comment support"
category = "main"
optional = false
python-versions = "*"

[[package]]
name = "typeguard"
version = "2.13.3"
description = "Run-time type checker for Python"
category = "main"
optional = false
python-versions = ">=3.5.3"

[package.extras]
doc = ["sphinx-rtd-theme", "sphinx-autodoc-typehints (>=1.2.0)"]
test = ["pytest", "typing-extensions", "mypy"]

[[package]]
name = "typing-extensions"
version = "4.3.0"
description = "Backported and Experimental Type Hints for Python 3.7+"
category = "main"
optional = false
python-versions = ">=3.7"

[[package]]
name = "urllib3"
version = "1.26.11"
description = "HTTP library with thread-safe connection pooling, file post, and more."
category = "main"
optional = false
python-versions = ">=2.7, !=3.0.*, !=3.1.*, !=3.2.*, !=3.3.*, !=3.4.*, !=3.5.*, <4"

[package.extras]
brotli = ["brotlicffi (>=0.8.0)", "brotli (>=1.0.9)", "brotlipy (>=0.6.0)"]
secure = ["pyOpenSSL (>=0.14)", "cryptography (>=1.3.4)", "idna (>=2.0.0)", "certifi", "ipaddress"]
socks = ["PySocks (>=1.5.6,!=1.5.7,<2.0)"]

[[package]]
name = "wcwidth"
version = "0.2.5"
description = "Measures the displayed width of unicode strings in a terminal"
category = "main"
optional = false
python-versions = "*"

[[package]]
name = "werkzeug"
version = "2.2.2"
description = "The comprehensive WSGI web application library."
category = "main"
optional = false
python-versions = ">=3.7"

[package.dependencies]
MarkupSafe = ">=2.1.1"

[package.extras]
watchdog = ["watchdog"]

[[package]]
name = "wrapt"
version = "1.14.1"
description = "Module for decorators, wrappers and monkey patching."
category = "main"
optional = false
python-versions = "!=3.0.*,!=3.1.*,!=3.2.*,!=3.3.*,!=3.4.*,>=2.7"

[[package]]
name = "xgboost"
version = "1.4.2"
description = "XGBoost Python Package"
category = "main"
optional = false
python-versions = ">=3.6"

[package.dependencies]
numpy = "*"
scipy = "*"

[package.extras]
dask = ["dask", "pandas", "distributed"]
datatable = ["datatable"]
pandas = ["pandas"]
plotting = ["graphviz", "matplotlib"]
scikit-learn = ["scikit-learn"]

[[package]]
name = "zipp"
version = "3.8.1"
description = "Backport of pathlib-compatible object wrapper for zip files"
category = "main"
optional = false
python-versions = ">=3.7"

[package.extras]
docs = ["sphinx", "jaraco.packaging (>=9)", "rst.linker (>=1.9)", "jaraco.tidelift (>=1.4)"]
testing = ["pytest (>=6)", "pytest-checkdocs (>=2.4)", "pytest-flake8", "pytest-cov", "pytest-enabler (>=1.3)", "jaraco.itertools", "func-timeout", "pytest-black (>=0.3.7)", "pytest-mypy (>=0.9.1)"]

[metadata]
lock-version = "1.1"
python-versions = ">=3.7.0, <3.9.0"
<<<<<<< HEAD
content-hash = "c2a17e305447f5c4d692813d83d6e2ec1068399122b2940ec121fbd878fe0b6c"
=======
content-hash = "ead2e8e04377c5dadc50c4fa60c40d57194c61f672befec814d15d9c4ce0bf6c"
>>>>>>> 8fcf9e54

[metadata.files]
absl-py = []
alembic = []
appnope = [
    {file = "appnope-0.1.3-py2.py3-none-any.whl", hash = "sha256:265a455292d0bd8a72453494fa24df5a11eb18373a60c7c0430889f22548605e"},
    {file = "appnope-0.1.3.tar.gz", hash = "sha256:02bd91c4de869fbb1e1c50aafc4098827a7a54ab2f39d9dcba6c9547ed920e24"},
]
astroid = []
astunparse = [
    {file = "astunparse-1.6.3-py2.py3-none-any.whl", hash = "sha256:c2652417f2c8b5bb325c885ae329bdf3f86424075c4fd1a128674bc6fba4b8e8"},
    {file = "astunparse-1.6.3.tar.gz", hash = "sha256:5ad93a8456f0d084c3456d059fd9a92cce667963232cbf763eac3bc5b7940872"},
]
attrs = []
autopage = []
autopep8 = []
backcall = [
    {file = "backcall-0.2.0-py2.py3-none-any.whl", hash = "sha256:fbbce6a29f263178a1f7915c1940bde0ec2b2a967566fe1c65c1dfb7422bd255"},
    {file = "backcall-0.2.0.tar.gz", hash = "sha256:5cbdbf27be5e7cfadb448baf0aa95508f91f2bbc6c6437cd9cd06e2a4c215e1e"},
]
cachetools = [
    {file = "cachetools-5.2.0-py3-none-any.whl", hash = "sha256:f9f17d2aec496a9aa6b76f53e3b614c965223c061982d434d160f930c698a9db"},
    {file = "cachetools-5.2.0.tar.gz", hash = "sha256:6a94c6402995a99c3970cc7e4884bb60b4a8639938157eeed436098bf9831757"},
]
catboost = [
    {file = "catboost-1.0.3-cp27-none-macosx_10_6_intel.macosx_10_9_intel.macosx_10_9_x86_64.macosx_10_10_intel.macosx_10_10_x86_64.whl", hash = "sha256:45adf23597e6b03989ab741aaa0759ef13da6f9231c66425c3fc1f9bbaadc1c3"},
    {file = "catboost-1.0.3-cp27-none-manylinux1_x86_64.whl", hash = "sha256:10b7d1d65f4cd7d5fce1ebbf784eca7527d2c2f70aab5d2ece14e472c116c895"},
    {file = "catboost-1.0.3-cp27-none-win_amd64.whl", hash = "sha256:8550e66ab659be8c4a3b6bf5824fe5dcd7e6fffd641fc445e90e6d2a254effad"},
    {file = "catboost-1.0.3-cp310-none-macosx_10_6_intel.macosx_10_9_intel.macosx_10_9_x86_64.macosx_10_10_intel.macosx_10_10_x86_64.whl", hash = "sha256:2f9dbae8e044418274919ae7ba860da81e06e4b5506ff06711d6a21c29f77a89"},
    {file = "catboost-1.0.3-cp310-none-manylinux1_x86_64.whl", hash = "sha256:d0b04c62523876f8c21f636fd3b4c82950f26115352963017ae820b12b299e80"},
    {file = "catboost-1.0.3-cp310-none-win_amd64.whl", hash = "sha256:1558734e7a947716f291d9b100d29cbfd298bb26e5ae84c6009fccb344160ad6"},
    {file = "catboost-1.0.3-cp35-none-macosx_10_6_intel.macosx_10_9_intel.macosx_10_9_x86_64.macosx_10_10_intel.macosx_10_10_x86_64.whl", hash = "sha256:c89b70328b85ae5bf8ae467c960fdf430cbf7eefe86a15a705fbc0e236a0d82a"},
    {file = "catboost-1.0.3-cp35-none-manylinux1_x86_64.whl", hash = "sha256:5356f7aba3193cb38034e4be362ff1b9d19ba506db3e68a9ebfde99c49fe7890"},
    {file = "catboost-1.0.3-cp35-none-win_amd64.whl", hash = "sha256:e1db7572879ed8d92b8a1cf66cd0b76fe02ace1752b0b124d216bc6dab4985d2"},
    {file = "catboost-1.0.3-cp36-none-macosx_10_6_intel.macosx_10_9_intel.macosx_10_9_x86_64.macosx_10_10_intel.macosx_10_10_x86_64.whl", hash = "sha256:6f306857a49b30dbc9f66fbb2e93c868b07aa14e03a48a4c959e8e11a09e643d"},
    {file = "catboost-1.0.3-cp36-none-manylinux1_x86_64.whl", hash = "sha256:b72e72a859bb47b269fa43d94c9332a177fe27caf920946e21c92590202a86c0"},
    {file = "catboost-1.0.3-cp36-none-win_amd64.whl", hash = "sha256:7f7571a1a32e1ac0fe3a0e34318ac1d90de2d45761aab2f9a811fe33e119bdbb"},
    {file = "catboost-1.0.3-cp37-none-macosx_10_6_intel.macosx_10_9_intel.macosx_10_9_x86_64.macosx_10_10_intel.macosx_10_10_x86_64.whl", hash = "sha256:6c661efa6e071885a6b8925465dfc989adcd4e7b62b2647dcd9fba03c75424c6"},
    {file = "catboost-1.0.3-cp37-none-manylinux1_x86_64.whl", hash = "sha256:657ea6df049d01ce728e6a2930d0b3930549d9a47190375d1cc0f9ba8e5fd221"},
    {file = "catboost-1.0.3-cp37-none-win_amd64.whl", hash = "sha256:7859c3eacd07093331c8dc16dd5c74f9e6f3ecdf7cc4ac7073db1129029d0e5b"},
    {file = "catboost-1.0.3-cp38-none-macosx_10_6_intel.macosx_10_9_intel.macosx_10_9_x86_64.macosx_10_10_intel.macosx_10_10_x86_64.whl", hash = "sha256:c435ef13ea0adbfefe68d4426b8d7a22b63f2b02928ca451ae6cce3462e03f1c"},
    {file = "catboost-1.0.3-cp38-none-manylinux1_x86_64.whl", hash = "sha256:8bb5e2e9c162721d07a138266da8b3ffdd4c120eb77eb3c24cd5549ca4f5ad67"},
    {file = "catboost-1.0.3-cp38-none-win_amd64.whl", hash = "sha256:054c7c8cf6f3ad4e7507223ca38a4db545f4e97618db1044143bd6980af52a60"},
    {file = "catboost-1.0.3-cp39-none-macosx_10_6_intel.macosx_10_9_intel.macosx_10_9_x86_64.macosx_10_10_intel.macosx_10_10_x86_64.whl", hash = "sha256:673eb21d714e72cb851521a08375c43f7322c99ef3560f10208e730861cbf6ae"},
    {file = "catboost-1.0.3-cp39-none-manylinux1_x86_64.whl", hash = "sha256:566e89a919149260c4de75c90ceacae688d066975b2a9cf62aed61208d6b4fde"},
    {file = "catboost-1.0.3-cp39-none-win_amd64.whl", hash = "sha256:5ca9f375092a656ed5352716f8033b6e08be5a33d2bc03f6cb2f8010c9821d7a"},
]
certifi = [
    {file = "certifi-2022.6.15-py3-none-any.whl", hash = "sha256:fe86415d55e84719d75f8b69414f6438ac3547d2078ab91b67e779ef69378412"},
    {file = "certifi-2022.6.15.tar.gz", hash = "sha256:84c85a9078b11105f04f3036a9482ae10e4621616db313fe045dd24743a0820d"},
]
charset-normalizer = []
cliff = []
cloudpickle = [
    {file = "cloudpickle-2.1.0-py3-none-any.whl", hash = "sha256:b5c434f75c34624eedad3a14f2be5ac3b5384774d5b0e3caf905c21479e6c4b1"},
    {file = "cloudpickle-2.1.0.tar.gz", hash = "sha256:bb233e876a58491d9590a676f93c7a5473a08f747d5ab9df7f9ce564b3e7938e"},
]
cmaes = []
cmd2 = []
colorama = [
    {file = "colorama-0.4.5-py2.py3-none-any.whl", hash = "sha256:854bf444933e37f5824ae7bfc1e98d5bce2ebe4160d46b5edf346a89358e99da"},
    {file = "colorama-0.4.5.tar.gz", hash = "sha256:e6c6b4334fc50988a639d9b98aa429a0b57da6e17b9a44f0451f930b6967b7a4"},
]
colorlog = []
cycler = [
    {file = "cycler-0.11.0-py3-none-any.whl", hash = "sha256:3a27e95f763a428a739d2add979fa7494c912a32c17c4c38c4d5f082cad165a3"},
    {file = "cycler-0.11.0.tar.gz", hash = "sha256:9c87405839a19696e837b3b818fed3f5f69f16f1eec1a1ad77e043dcea9c772f"},
]
decorator = [
    {file = "decorator-5.1.1-py3-none-any.whl", hash = "sha256:b8c3f85900b9dc423225913c5aace94729fe1fa9763b38939a95226f02d37186"},
    {file = "decorator-5.1.1.tar.gz", hash = "sha256:637996211036b6385ef91435e4fae22989472f9d571faba8927ba8253acbc330"},
]
deprecated = [
    {file = "Deprecated-1.2.13-py2.py3-none-any.whl", hash = "sha256:64756e3e14c8c5eea9795d93c524551432a0be75629f8f29e67ab8caf076c76d"},
    {file = "Deprecated-1.2.13.tar.gz", hash = "sha256:43ac5335da90c31c24ba028af536a91d41d53f9e6901ddb021bcc572ce44e38d"},
]
dill = [
    {file = "dill-0.3.5.1-py2.py3-none-any.whl", hash = "sha256:33501d03270bbe410c72639b350e941882a8b0fd55357580fbc873fba0c59302"},
    {file = "dill-0.3.5.1.tar.gz", hash = "sha256:d75e41f3eff1eee599d738e76ba8f4ad98ea229db8b085318aa2b3333a208c86"},
]
dm-tree = [
    {file = "dm-tree-0.1.7.tar.gz", hash = "sha256:30fec8aca5b92823c0e796a2f33b875b4dccd470b57e91e6c542405c5f77fd2a"},
    {file = "dm_tree-0.1.7-cp310-cp310-macosx_10_9_universal2.whl", hash = "sha256:3fae437135b6cbbdd51e96488a35e78c3617defa0b65265e7e8752d506f933fd"},
    {file = "dm_tree-0.1.7-cp310-cp310-macosx_10_9_x86_64.whl", hash = "sha256:d377bd621b485db42c4aeea0eabbd8f6274b89a9c338c2c1bf69a40c3b86a1fd"},
    {file = "dm_tree-0.1.7-cp310-cp310-macosx_11_0_arm64.whl", hash = "sha256:1410fa2f2cc8dc7c01386f4e93ddeeb56765574ffafb632a9b6bd96496195b10"},
    {file = "dm_tree-0.1.7-cp310-cp310-manylinux_2_12_x86_64.manylinux2010_x86_64.whl", hash = "sha256:57edb6fbd88fcdd9908547cbf21045a9d663c0d9e5983dca7e6f9cf8b6584bb5"},
    {file = "dm_tree-0.1.7-cp310-cp310-win_amd64.whl", hash = "sha256:9edc1783a08d87c4e130781f55cbd904d6a564f7cce7dfb63f9ef3bee8e38209"},
    {file = "dm_tree-0.1.7-cp36-cp36m-macosx_10_9_x86_64.whl", hash = "sha256:98fce150ceebb0a818f0eace1616004031cfa5e3375f50599ad790ff52414ba9"},
    {file = "dm_tree-0.1.7-cp36-cp36m-manylinux_2_12_x86_64.manylinux2010_x86_64.whl", hash = "sha256:b4364fc9a5721a2b840ac8ea75b8f58b430bec9fdc8b99304d2aecb3cfe46b1b"},
    {file = "dm_tree-0.1.7-cp36-cp36m-win_amd64.whl", hash = "sha256:a085f500b295a6bf439c538e9058c7798ecb8c7d0dc916291f3d8d79d6124d17"},
    {file = "dm_tree-0.1.7-cp37-cp37m-macosx_10_9_x86_64.whl", hash = "sha256:f3e2bd9b9c05d1a0039f7c128d8b055c8a05708ef569cdbbeec0a2946e425bd4"},
    {file = "dm_tree-0.1.7-cp37-cp37m-manylinux_2_12_x86_64.manylinux2010_x86_64.whl", hash = "sha256:91c6240e47c9d80dbd7de5a29a2ca663143717a72c613130ba8ac4354fa741a9"},
    {file = "dm_tree-0.1.7-cp37-cp37m-win_amd64.whl", hash = "sha256:0f01743cc2247170e64798c6b4b31853717054bf9ceec47a1b1b8c2a4baf5792"},
    {file = "dm_tree-0.1.7-cp38-cp38-macosx_10_9_universal2.whl", hash = "sha256:4992ac5c42af1d73042cd2d3af4e7892d3750e6c1bb8e5a4f81534aa6515f350"},
    {file = "dm_tree-0.1.7-cp38-cp38-macosx_10_9_x86_64.whl", hash = "sha256:20f24cad4decbf4c1f176a959d16e877c73df33b07d7d1f078a5b8abe72f79f8"},
    {file = "dm_tree-0.1.7-cp38-cp38-macosx_11_0_arm64.whl", hash = "sha256:3166304411d14c50a5da1c583e24d6069b44de0c9e06479cb36cdf048a466945"},
    {file = "dm_tree-0.1.7-cp38-cp38-manylinux_2_12_x86_64.manylinux2010_x86_64.whl", hash = "sha256:3b00885c21267934a3d3c68660811d3f891c9539fd53712f5b2423c6d74bf1e6"},
    {file = "dm_tree-0.1.7-cp38-cp38-win_amd64.whl", hash = "sha256:7f1f3dca9d669f3c09654ff6d69cfafd86a7f967c3095405b2692ee8d8ef3cfd"},
    {file = "dm_tree-0.1.7-cp39-cp39-macosx_10_9_universal2.whl", hash = "sha256:51b9bdf1109b47cc22884b1919e6fe38edf28b5aa02e7c661bb760a0e7cf0157"},
    {file = "dm_tree-0.1.7-cp39-cp39-macosx_10_9_x86_64.whl", hash = "sha256:2a843608e078d1622ebb5e50962a8c718d3fa1ab9461b95a12395a803545b2f5"},
    {file = "dm_tree-0.1.7-cp39-cp39-macosx_11_0_arm64.whl", hash = "sha256:7fa0740b7fbae2c3a43a3114a514891b5d6c383050828f36aa1816cf40f73a6a"},
    {file = "dm_tree-0.1.7-cp39-cp39-manylinux_2_12_x86_64.manylinux2010_x86_64.whl", hash = "sha256:1379a02df36e2bbff9819ceafa55ccd436b15af398803f781f372f8ead7ed871"},
    {file = "dm_tree-0.1.7-cp39-cp39-win_amd64.whl", hash = "sha256:3ca0a58e219b7b0bc201fea4679971188d0a9028a2543c16803a84e8f8c7eb2c"},
]
einops = []
eli5 = [
    {file = "eli5-0.13.0.tar.gz", hash = "sha256:ec8459eaaf09d66743c53a7bdb115c6cda7e533d7a5d02a5a8bb717ee843eb37"},
<<<<<<< HEAD
]
flake8 = [
    {file = "flake8-3.9.2-py2.py3-none-any.whl", hash = "sha256:bf8fd333346d844f616e8d47905ef3a3384edae6b4e9beb0c5101e25e3110907"},
    {file = "flake8-3.9.2.tar.gz", hash = "sha256:07528381786f2a6237b061f6e96610a4167b226cb926e2aa2b6b1d78057c576b"},
=======
>>>>>>> 8fcf9e54
]
flake8 = []
flatbuffers = [
    {file = "flatbuffers-1.12-py2.py3-none-any.whl", hash = "sha256:9e9ef47fa92625c4721036e7c4124182668dc6021d9e7c73704edd395648deb9"},
    {file = "flatbuffers-1.12.tar.gz", hash = "sha256:63bb9a722d5e373701913e226135b28a6f6ac200d5cc7b4d919fa38d73b44610"},
]
future = [
    {file = "future-0.18.2.tar.gz", hash = "sha256:b1bead90b70cf6ec3f0710ae53a525360fa360d306a86583adc6bf83a4db537d"},
]
gast = [
    {file = "gast-0.4.0-py3-none-any.whl", hash = "sha256:b7adcdd5adbebf1adf17378da5ba3f543684dbec47b1cda1f3997e573cd542c4"},
    {file = "gast-0.4.0.tar.gz", hash = "sha256:40feb7b8b8434785585ab224d1568b857edb18297e5a3047f1ba012bc83b42c1"},
]
google-auth = []
google-auth-oauthlib = [
    {file = "google-auth-oauthlib-0.4.6.tar.gz", hash = "sha256:a90a072f6993f2c327067bf65270046384cda5a8ecb20b94ea9a687f1f233a7a"},
    {file = "google_auth_oauthlib-0.4.6-py2.py3-none-any.whl", hash = "sha256:3f2a6e802eebbb6fb736a370fbf3b055edcb6b52878bf2f26330b5e041316c73"},
]
google-pasta = [
    {file = "google-pasta-0.2.0.tar.gz", hash = "sha256:c9f2c8dfc8f96d0d5808299920721be30c9eec37f2389f28904f454565c8a16e"},
    {file = "google_pasta-0.2.0-py2-none-any.whl", hash = "sha256:4612951da876b1a10fe3960d7226f0c7682cf901e16ac06e473b267a5afa8954"},
    {file = "google_pasta-0.2.0-py3-none-any.whl", hash = "sha256:b32482794a366b5366a32c92a9a9201b107821889935a02b3e51f6b432ea84ed"},
]
googleapis-common-protos = []
graphviz = []
greenlet = []
grpcio = []
h5py = [
    {file = "h5py-3.7.0-cp310-cp310-macosx_10_9_x86_64.whl", hash = "sha256:d77af42cb751ad6cc44f11bae73075a07429a5cf2094dfde2b1e716e059b3911"},
    {file = "h5py-3.7.0-cp310-cp310-macosx_11_0_arm64.whl", hash = "sha256:63beb8b7b47d0896c50de6efb9a1eaa81dbe211f3767e7dd7db159cea51ba37a"},
    {file = "h5py-3.7.0-cp310-cp310-manylinux_2_12_x86_64.manylinux2010_x86_64.whl", hash = "sha256:04e2e1e2fc51b8873e972a08d2f89625ef999b1f2d276199011af57bb9fc7851"},
    {file = "h5py-3.7.0-cp310-cp310-manylinux_2_17_aarch64.manylinux2014_aarch64.whl", hash = "sha256:f73307c876af49aa869ec5df1818e9bb0bdcfcf8a5ba773cc45a4fba5a286a5c"},
    {file = "h5py-3.7.0-cp310-cp310-win_amd64.whl", hash = "sha256:f514b24cacdd983e61f8d371edac8c1b780c279d0acb8485639e97339c866073"},
    {file = "h5py-3.7.0-cp37-cp37m-macosx_10_9_x86_64.whl", hash = "sha256:43fed4d13743cf02798a9a03a360a88e589d81285e72b83f47d37bb64ed44881"},
    {file = "h5py-3.7.0-cp37-cp37m-manylinux_2_12_x86_64.manylinux2010_x86_64.whl", hash = "sha256:c038399ce09a58ff8d89ec3e62f00aa7cb82d14f34e24735b920e2a811a3a426"},
    {file = "h5py-3.7.0-cp37-cp37m-manylinux_2_17_aarch64.manylinux2014_aarch64.whl", hash = "sha256:03d64fb86bb86b978928bad923b64419a23e836499ec6363e305ad28afd9d287"},
    {file = "h5py-3.7.0-cp37-cp37m-win_amd64.whl", hash = "sha256:e5b7820b75f9519499d76cc708e27242ccfdd9dfb511d6deb98701961d0445aa"},
    {file = "h5py-3.7.0-cp38-cp38-macosx_10_9_x86_64.whl", hash = "sha256:a9351d729ea754db36d175098361b920573fdad334125f86ac1dd3a083355e20"},
    {file = "h5py-3.7.0-cp38-cp38-macosx_11_0_arm64.whl", hash = "sha256:6776d896fb90c5938de8acb925e057e2f9f28755f67ec3edcbc8344832616c38"},
    {file = "h5py-3.7.0-cp38-cp38-manylinux_2_12_x86_64.manylinux2010_x86_64.whl", hash = "sha256:0a047fddbe6951bce40e9cde63373c838a978c5e05a011a682db9ba6334b8e85"},
    {file = "h5py-3.7.0-cp38-cp38-manylinux_2_17_aarch64.manylinux2014_aarch64.whl", hash = "sha256:0798a9c0ff45f17d0192e4d7114d734cac9f8b2b2c76dd1d923c4d0923f27bb6"},
    {file = "h5py-3.7.0-cp38-cp38-win_amd64.whl", hash = "sha256:0d8de8cb619fc597da7cf8cdcbf3b7ff8c5f6db836568afc7dc16d21f59b2b49"},
    {file = "h5py-3.7.0-cp39-cp39-macosx_10_9_x86_64.whl", hash = "sha256:f084bbe816907dfe59006756f8f2d16d352faff2d107f4ffeb1d8de126fc5dc7"},
    {file = "h5py-3.7.0-cp39-cp39-macosx_11_0_arm64.whl", hash = "sha256:1fcb11a2dc8eb7ddcae08afd8fae02ba10467753a857fa07a404d700a93f3d53"},
    {file = "h5py-3.7.0-cp39-cp39-manylinux_2_12_x86_64.manylinux2010_x86_64.whl", hash = "sha256:ed43e2cc4f511756fd664fb45d6b66c3cbed4e3bd0f70e29c37809b2ae013c44"},
    {file = "h5py-3.7.0-cp39-cp39-manylinux_2_17_aarch64.manylinux2014_aarch64.whl", hash = "sha256:9e7535df5ee3dc3e5d1f408fdfc0b33b46bc9b34db82743c82cd674d8239b9ad"},
    {file = "h5py-3.7.0-cp39-cp39-win_amd64.whl", hash = "sha256:9e2ad2aa000f5b1e73b5dfe22f358ca46bf1a2b6ca394d9659874d7fc251731a"},
    {file = "h5py-3.7.0.tar.gz", hash = "sha256:3fcf37884383c5da64846ab510190720027dca0768def34dd8dcb659dbe5cbf3"},
]
hyperopt = [
    {file = "hyperopt-0.2.5-py2.py3-none-any.whl", hash = "sha256:dc5c7cceaf33c125b727cf92709e70035d94dd507831dae66406ac762a18a253"},
    {file = "hyperopt-0.2.5.tar.gz", hash = "sha256:bc6047d50f956ae64eebcb34b1fd40f186a93e214957f20e87af2f10195295cc"},
]
idna = [
    {file = "idna-3.3-py3-none-any.whl", hash = "sha256:84d9dd047ffa80596e0f246e2eab0b391788b0503584e8945f2368256d2735ff"},
    {file = "idna-3.3.tar.gz", hash = "sha256:9d643ff0a55b762d5cdb124b8eaa99c66322e2157b69160bc32796e824360e6d"},
]
igraph = [
    {file = "igraph-0.9.8-cp310-cp310-macosx_10_9_x86_64.whl", hash = "sha256:09183755e68423e7dac72fd03876d3c455cd887b0c616b8eb8569ea37860988c"},
    {file = "igraph-0.9.8-cp310-cp310-macosx_11_0_arm64.whl", hash = "sha256:e9b6671269c9e28b0706188d89e1ca866df3f811d28daa507796430c4ff1de50"},
    {file = "igraph-0.9.8-cp310-cp310-manylinux_2_12_i686.manylinux2010_i686.whl", hash = "sha256:a8bd0d8d32a47cedf477448cfab987b65d8491b925ae0519de5a322256625e88"},
    {file = "igraph-0.9.8-cp310-cp310-manylinux_2_12_x86_64.manylinux2010_x86_64.whl", hash = "sha256:81780011e7cf82f09ad4107512b3a8f3b3f9e6a26f6ac14c453f3861a6149ecf"},
    {file = "igraph-0.9.8-cp310-cp310-manylinux_2_17_aarch64.manylinux2014_aarch64.whl", hash = "sha256:0d4db6955ea2e865db543962c1ade65832a465287514960de68e3fa73f128fa7"},
    {file = "igraph-0.9.8-cp310-cp310-win32.whl", hash = "sha256:c812f092b0f33da5e4b8d5fe7a45441586f57bdb2d8a27c2a61b386f0fccae41"},
    {file = "igraph-0.9.8-cp310-cp310-win_amd64.whl", hash = "sha256:b03eabe4b57964956959fca3830808be7f1fe93b0063bb20025a2267a15e08fd"},
    {file = "igraph-0.9.8-cp36-cp36m-macosx_10_9_x86_64.whl", hash = "sha256:de0088362ebe4e8bc26c7ad5b2bfbcc4ff922ca91e483966c6e785b2244eaf00"},
    {file = "igraph-0.9.8-cp36-cp36m-manylinux_2_12_i686.manylinux2010_i686.whl", hash = "sha256:1e793dba2b944fe93c26b773baf26841d311837d219566e5b01d35faf72f16ac"},
    {file = "igraph-0.9.8-cp36-cp36m-manylinux_2_12_x86_64.manylinux2010_x86_64.whl", hash = "sha256:a3baba0b5cc621592254958d79bebad0d78408ac7a5d96339baf6c474766dee7"},
    {file = "igraph-0.9.8-cp36-cp36m-manylinux_2_17_aarch64.manylinux2014_aarch64.whl", hash = "sha256:9c7f2f1c51c5db3b703d70d5112ed443a0f5e915bd8a4db05374b3a188191a8c"},
    {file = "igraph-0.9.8-cp36-cp36m-win32.whl", hash = "sha256:ed31cdf81d07fda69200d2b20b1c9a12a9167ccb87b767f4aed865a42495b2b1"},
    {file = "igraph-0.9.8-cp36-cp36m-win_amd64.whl", hash = "sha256:78c75acbbcce671ce45c7aef4d7f24ba8255eee44b70ffd6f2da9b0342cdb1c1"},
    {file = "igraph-0.9.8-cp37-cp37m-macosx_10_9_x86_64.whl", hash = "sha256:3b368a01a3b1401d3fb343d0e964db6e4ab950d23af08c414bf87432de8b20cf"},
    {file = "igraph-0.9.8-cp37-cp37m-manylinux_2_12_i686.manylinux2010_i686.whl", hash = "sha256:61afa0c795bc42c92cfbea897d1932ecd046e5d8d8a014b407d83ba49409e031"},
    {file = "igraph-0.9.8-cp37-cp37m-manylinux_2_12_x86_64.manylinux2010_x86_64.whl", hash = "sha256:f6787f8e3eb162d019013b5165748b2aafd17598943ce7464d2ea3b1fa7b7a88"},
    {file = "igraph-0.9.8-cp37-cp37m-manylinux_2_17_aarch64.manylinux2014_aarch64.whl", hash = "sha256:ac13c13344fff1be4764055dd9ffed08858d149e48eab2b795c484a3d134457c"},
    {file = "igraph-0.9.8-cp37-cp37m-win32.whl", hash = "sha256:3325b2fec4b69f233a25b848f85f4aca5e28c8143c5d1c4459b17c7d303e96d2"},
    {file = "igraph-0.9.8-cp37-cp37m-win_amd64.whl", hash = "sha256:94ce2bde17007348b9e480d05c99c827ee4b42c9e4ab406081aedac32c3e3a53"},
    {file = "igraph-0.9.8-cp38-cp38-macosx_10_9_x86_64.whl", hash = "sha256:3195817e196f6772732f6091baba021da015d73b4304dc900ab748cdc7bb0081"},
    {file = "igraph-0.9.8-cp38-cp38-macosx_11_0_arm64.whl", hash = "sha256:5c22b1bd560fe9f1787114cf9a70634a527f49a8d719c08d1adcf3b81c12c0a7"},
    {file = "igraph-0.9.8-cp38-cp38-manylinux_2_12_i686.manylinux2010_i686.whl", hash = "sha256:3120cac924878413d03205ea5113a9114db70e59582e141b030b8fb571864e23"},
    {file = "igraph-0.9.8-cp38-cp38-manylinux_2_12_x86_64.manylinux2010_x86_64.whl", hash = "sha256:fb0e5084f0002b67e63d580705159c2b4f72f6f6524c9d5447ffa8e3fa68ebf1"},
    {file = "igraph-0.9.8-cp38-cp38-manylinux_2_17_aarch64.manylinux2014_aarch64.whl", hash = "sha256:3db9e2b7fef7912a76215dc1cda64671cf041eb621cf8bc83c3ff56652bfe5e3"},
    {file = "igraph-0.9.8-cp38-cp38-win32.whl", hash = "sha256:7494a0a073a0f4604cd3f5f076092a1f62c48daaa859cd206c93e18d6282a477"},
    {file = "igraph-0.9.8-cp38-cp38-win_amd64.whl", hash = "sha256:9ed287fd6241819b9d21df0e4500ee662bd43e2907308d9bee49dab3e4eeaf22"},
    {file = "igraph-0.9.8-cp39-cp39-macosx_10_9_x86_64.whl", hash = "sha256:83a7ffb32f3e7d34a79f3947cbdec3ede8e391cbee1ade0821a9513ee5e4ec03"},
    {file = "igraph-0.9.8-cp39-cp39-macosx_11_0_arm64.whl", hash = "sha256:81c5057fb28c21cd214574da43a507305a67ce570e8e8e0f3bf8cbb5b5c4ad0f"},
    {file = "igraph-0.9.8-cp39-cp39-manylinux_2_12_i686.manylinux2010_i686.whl", hash = "sha256:6b28569e270fd5ba8885c169a50774cbbb14d73ddf41bd95f1cb659753e16872"},
    {file = "igraph-0.9.8-cp39-cp39-manylinux_2_12_x86_64.manylinux2010_x86_64.whl", hash = "sha256:5ba598fb1619583c861560bcba668cde47730ef34629401aac26c308a6b64416"},
    {file = "igraph-0.9.8-cp39-cp39-manylinux_2_17_aarch64.manylinux2014_aarch64.whl", hash = "sha256:dd5627591c844d14771d6e907f3ca89645c306ea69be3068197453fba0a2bfad"},
    {file = "igraph-0.9.8-cp39-cp39-win32.whl", hash = "sha256:219d1b4998d4bcee5d11a3b98abffec28c86dcd0aa833dc82110cad7da0eee72"},
    {file = "igraph-0.9.8-cp39-cp39-win_amd64.whl", hash = "sha256:285ab05de17529e516bfdb2ec7f1b0de1db5abd356c46e91786318474c0f40b0"},
    {file = "igraph-0.9.8-pp37-pypy37_pp73-macosx_10_9_x86_64.whl", hash = "sha256:5b08a6c3754099065d2a128142c48f252d744fea8e4a2b201b8a9659542500e6"},
    {file = "igraph-0.9.8-pp37-pypy37_pp73-manylinux_2_12_i686.manylinux2010_i686.whl", hash = "sha256:0c12713b3c0b86996d6b74c1300cea4d83635a6c0971c4945174b7272a7ff818"},
    {file = "igraph-0.9.8-pp37-pypy37_pp73-manylinux_2_12_x86_64.manylinux2010_x86_64.whl", hash = "sha256:5aea3a55ebe257735f6049ed0bee392ba57eb283a20557f3c125e99646a1e29f"},
    {file = "igraph-0.9.8-pp37-pypy37_pp73-manylinux_2_17_aarch64.manylinux2014_aarch64.whl", hash = "sha256:fc90ecec3523f8bb3c81bc75f9d32e454f94e1cac4860045e84ebde9a2b24e51"},
    {file = "igraph-0.9.8-pp37-pypy37_pp73-win_amd64.whl", hash = "sha256:34a3f47c98f53192e92e43f3e3cba790df7825bc3c83e0e387b79e4f42e819ad"},
    {file = "igraph-0.9.8.tar.gz", hash = "sha256:e7bad9f5f52e6dc3ccdaa3d02d8ec433d9ada704f7a83168915cfa0c4c226730"},
]
importlib-metadata = []
importlib-resources = []
ipython = [
    {file = "ipython-7.34.0-py3-none-any.whl", hash = "sha256:c175d2440a1caff76116eb719d40538fbb316e214eda85c5515c303aacbfb23e"},
    {file = "ipython-7.34.0.tar.gz", hash = "sha256:af3bdb46aa292bce5615b1b2ebc76c2080c5f77f54bda2ec72461317273e7cd6"},
]
isort = [
    {file = "isort-5.10.1-py3-none-any.whl", hash = "sha256:6f62d78e2f89b4500b080fe3a81690850cd254227f27f75c3a0c491a1f351ba7"},
    {file = "isort-5.10.1.tar.gz", hash = "sha256:e8443a5e7a020e9d7f97f1d7d9cd17c88bcb3bc7e218bf9cf5095fe550be2951"},
]
jedi = [
    {file = "jedi-0.18.1-py2.py3-none-any.whl", hash = "sha256:637c9635fcf47945ceb91cd7f320234a7be540ded6f3e99a50cb6febdfd1ba8d"},
    {file = "jedi-0.18.1.tar.gz", hash = "sha256:74137626a64a99c8eb6ae5832d99b3bdd7d29a3850fe2aa80a4126b2a7d949ab"},
]
jinja2 = [
    {file = "Jinja2-3.1.2-py3-none-any.whl", hash = "sha256:6088930bfe239f0e6710546ab9c19c9ef35e29792895fed6e6e31a023a182a61"},
    {file = "Jinja2-3.1.2.tar.gz", hash = "sha256:31351a702a408a9e7595a8fc6150fc3f43bb6bf7e319770cbc0db9df9437e852"},
]
joblib = [
    {file = "joblib-1.1.0-py2.py3-none-any.whl", hash = "sha256:f21f109b3c7ff9d95f8387f752d0d9c34a02aa2f7060c2135f465da0e5160ff6"},
    {file = "joblib-1.1.0.tar.gz", hash = "sha256:4158fcecd13733f8be669be0683b96ebdbbd38d23559f54dca7205aea1bf1e35"},
]
jsonschema = []
keras = [
    {file = "keras-2.7.0-py2.py3-none-any.whl", hash = "sha256:0c33ae1f728064ca0d35dfba999e9c316f03623bf5688c82fb83cc74a80ea248"},
]
keras-preprocessing = [
    {file = "Keras_Preprocessing-1.1.2-py2.py3-none-any.whl", hash = "sha256:7b82029b130ff61cc99b55f3bd27427df4838576838c5b2f65940e4fcec99a7b"},
    {file = "Keras_Preprocessing-1.1.2.tar.gz", hash = "sha256:add82567c50c8bc648c14195bf544a5ce7c1f76761536956c3d2978970179ef3"},
]
keras-tuner = [
    {file = "keras-tuner-1.1.0.tar.gz", hash = "sha256:cd2b674691aab46754f9aa843e8d7cbf92cdfd458407e1d7ecc3309c22b30757"},
    {file = "keras_tuner-1.1.0-py3-none-any.whl", hash = "sha256:dee7e148ce81466d682539a968136840c0f9e66c2265f95d368101ffcb77f9f4"},
]
kiwisolver = []
kt-legacy = [
    {file = "kt-legacy-1.0.4.tar.gz", hash = "sha256:a94112e42a50e7cc3aad31f3287aa384c23555ea1432c55b5823852e09e706cf"},
    {file = "kt_legacy-1.0.4-py3-none-any.whl", hash = "sha256:8b6eaff78b01b3cf1d71390cbcc6498208433e2ae0ce4d3c6e072f980b9fc625"},
]
lazy-object-proxy = [
    {file = "lazy-object-proxy-1.7.1.tar.gz", hash = "sha256:d609c75b986def706743cdebe5e47553f4a5a1da9c5ff66d76013ef396b5a8a4"},
    {file = "lazy_object_proxy-1.7.1-cp310-cp310-macosx_10_9_x86_64.whl", hash = "sha256:bb8c5fd1684d60a9902c60ebe276da1f2281a318ca16c1d0a96db28f62e9166b"},
    {file = "lazy_object_proxy-1.7.1-cp310-cp310-manylinux_2_17_aarch64.manylinux2014_aarch64.whl", hash = "sha256:a57d51ed2997e97f3b8e3500c984db50a554bb5db56c50b5dab1b41339b37e36"},
    {file = "lazy_object_proxy-1.7.1-cp310-cp310-manylinux_2_5_x86_64.manylinux1_x86_64.manylinux_2_17_x86_64.manylinux2014_x86_64.whl", hash = "sha256:fd45683c3caddf83abbb1249b653a266e7069a09f486daa8863fb0e7496a9fdb"},
    {file = "lazy_object_proxy-1.7.1-cp310-cp310-musllinux_1_1_aarch64.whl", hash = "sha256:8561da8b3dd22d696244d6d0d5330618c993a215070f473b699e00cf1f3f6443"},
    {file = "lazy_object_proxy-1.7.1-cp310-cp310-musllinux_1_1_x86_64.whl", hash = "sha256:fccdf7c2c5821a8cbd0a9440a456f5050492f2270bd54e94360cac663398739b"},
    {file = "lazy_object_proxy-1.7.1-cp310-cp310-win32.whl", hash = "sha256:898322f8d078f2654d275124a8dd19b079080ae977033b713f677afcfc88e2b9"},
    {file = "lazy_object_proxy-1.7.1-cp310-cp310-win_amd64.whl", hash = "sha256:85b232e791f2229a4f55840ed54706110c80c0a210d076eee093f2b2e33e1bfd"},
    {file = "lazy_object_proxy-1.7.1-cp36-cp36m-macosx_10_9_x86_64.whl", hash = "sha256:46ff647e76f106bb444b4533bb4153c7370cdf52efc62ccfc1a28bdb3cc95442"},
    {file = "lazy_object_proxy-1.7.1-cp36-cp36m-manylinux_2_17_aarch64.manylinux2014_aarch64.whl", hash = "sha256:12f3bb77efe1367b2515f8cb4790a11cffae889148ad33adad07b9b55e0ab22c"},
    {file = "lazy_object_proxy-1.7.1-cp36-cp36m-manylinux_2_5_x86_64.manylinux1_x86_64.manylinux_2_17_x86_64.manylinux2014_x86_64.whl", hash = "sha256:c19814163728941bb871240d45c4c30d33b8a2e85972c44d4e63dd7107faba44"},
    {file = "lazy_object_proxy-1.7.1-cp36-cp36m-musllinux_1_1_aarch64.whl", hash = "sha256:e40f2013d96d30217a51eeb1db28c9ac41e9d0ee915ef9d00da639c5b63f01a1"},
    {file = "lazy_object_proxy-1.7.1-cp36-cp36m-musllinux_1_1_x86_64.whl", hash = "sha256:2052837718516a94940867e16b1bb10edb069ab475c3ad84fd1e1a6dd2c0fcfc"},
    {file = "lazy_object_proxy-1.7.1-cp36-cp36m-win32.whl", hash = "sha256:6a24357267aa976abab660b1d47a34aaf07259a0c3859a34e536f1ee6e76b5bb"},
    {file = "lazy_object_proxy-1.7.1-cp36-cp36m-win_amd64.whl", hash = "sha256:6aff3fe5de0831867092e017cf67e2750c6a1c7d88d84d2481bd84a2e019ec35"},
    {file = "lazy_object_proxy-1.7.1-cp37-cp37m-macosx_10_9_x86_64.whl", hash = "sha256:6a6e94c7b02641d1311228a102607ecd576f70734dc3d5e22610111aeacba8a0"},
    {file = "lazy_object_proxy-1.7.1-cp37-cp37m-manylinux_2_17_aarch64.manylinux2014_aarch64.whl", hash = "sha256:c4ce15276a1a14549d7e81c243b887293904ad2d94ad767f42df91e75fd7b5b6"},
    {file = "lazy_object_proxy-1.7.1-cp37-cp37m-manylinux_2_5_x86_64.manylinux1_x86_64.manylinux_2_17_x86_64.manylinux2014_x86_64.whl", hash = "sha256:e368b7f7eac182a59ff1f81d5f3802161932a41dc1b1cc45c1f757dc876b5d2c"},
    {file = "lazy_object_proxy-1.7.1-cp37-cp37m-musllinux_1_1_aarch64.whl", hash = "sha256:6ecbb350991d6434e1388bee761ece3260e5228952b1f0c46ffc800eb313ff42"},
    {file = "lazy_object_proxy-1.7.1-cp37-cp37m-musllinux_1_1_x86_64.whl", hash = "sha256:553b0f0d8dbf21890dd66edd771f9b1b5f51bd912fa5f26de4449bfc5af5e029"},
    {file = "lazy_object_proxy-1.7.1-cp37-cp37m-win32.whl", hash = "sha256:c7a683c37a8a24f6428c28c561c80d5f4fd316ddcf0c7cab999b15ab3f5c5c69"},
    {file = "lazy_object_proxy-1.7.1-cp37-cp37m-win_amd64.whl", hash = "sha256:df2631f9d67259dc9620d831384ed7732a198eb434eadf69aea95ad18c587a28"},
    {file = "lazy_object_proxy-1.7.1-cp38-cp38-macosx_10_9_x86_64.whl", hash = "sha256:07fa44286cda977bd4803b656ffc1c9b7e3bc7dff7d34263446aec8f8c96f88a"},
    {file = "lazy_object_proxy-1.7.1-cp38-cp38-manylinux_2_17_aarch64.manylinux2014_aarch64.whl", hash = "sha256:4dca6244e4121c74cc20542c2ca39e5c4a5027c81d112bfb893cf0790f96f57e"},
    {file = "lazy_object_proxy-1.7.1-cp38-cp38-manylinux_2_5_x86_64.manylinux1_x86_64.manylinux_2_17_x86_64.manylinux2014_x86_64.whl", hash = "sha256:91ba172fc5b03978764d1df5144b4ba4ab13290d7bab7a50f12d8117f8630c38"},
    {file = "lazy_object_proxy-1.7.1-cp38-cp38-musllinux_1_1_aarch64.whl", hash = "sha256:043651b6cb706eee4f91854da4a089816a6606c1428fd391573ef8cb642ae4f7"},
    {file = "lazy_object_proxy-1.7.1-cp38-cp38-musllinux_1_1_x86_64.whl", hash = "sha256:b9e89b87c707dd769c4ea91f7a31538888aad05c116a59820f28d59b3ebfe25a"},
    {file = "lazy_object_proxy-1.7.1-cp38-cp38-win32.whl", hash = "sha256:9d166602b525bf54ac994cf833c385bfcc341b364e3ee71e3bf5a1336e677b55"},
    {file = "lazy_object_proxy-1.7.1-cp38-cp38-win_amd64.whl", hash = "sha256:8f3953eb575b45480db6568306893f0bd9d8dfeeebd46812aa09ca9579595148"},
    {file = "lazy_object_proxy-1.7.1-cp39-cp39-macosx_10_9_x86_64.whl", hash = "sha256:dd7ed7429dbb6c494aa9bc4e09d94b778a3579be699f9d67da7e6804c422d3de"},
    {file = "lazy_object_proxy-1.7.1-cp39-cp39-manylinux_2_17_aarch64.manylinux2014_aarch64.whl", hash = "sha256:70ed0c2b380eb6248abdef3cd425fc52f0abd92d2b07ce26359fcbc399f636ad"},
    {file = "lazy_object_proxy-1.7.1-cp39-cp39-manylinux_2_5_x86_64.manylinux1_x86_64.manylinux_2_17_x86_64.manylinux2014_x86_64.whl", hash = "sha256:7096a5e0c1115ec82641afbdd70451a144558ea5cf564a896294e346eb611be1"},
    {file = "lazy_object_proxy-1.7.1-cp39-cp39-musllinux_1_1_aarch64.whl", hash = "sha256:f769457a639403073968d118bc70110e7dce294688009f5c24ab78800ae56dc8"},
    {file = "lazy_object_proxy-1.7.1-cp39-cp39-musllinux_1_1_x86_64.whl", hash = "sha256:39b0e26725c5023757fc1ab2a89ef9d7ab23b84f9251e28f9cc114d5b59c1b09"},
    {file = "lazy_object_proxy-1.7.1-cp39-cp39-win32.whl", hash = "sha256:2130db8ed69a48a3440103d4a520b89d8a9405f1b06e2cc81640509e8bf6548f"},
    {file = "lazy_object_proxy-1.7.1-cp39-cp39-win_amd64.whl", hash = "sha256:677ea950bef409b47e51e733283544ac3d660b709cfce7b187f5ace137960d61"},
    {file = "lazy_object_proxy-1.7.1-pp37.pp38-none-any.whl", hash = "sha256:d66906d5785da8e0be7360912e99c9188b70f52c422f9fc18223347235691a84"},
]
libclang = []
lightgbm = []
llvmlite = [
    {file = "llvmlite-0.36.0-cp36-cp36m-macosx_10_9_x86_64.whl", hash = "sha256:cc0f9b9644b4ab0e4a5edb17f1531d791630c88858220d3cc688d6edf10da100"},
    {file = "llvmlite-0.36.0-cp36-cp36m-manylinux2010_i686.whl", hash = "sha256:f7918dbac02b1ebbfd7302ad8e8307d7877ab57d782d5f04b70ff9696b53c21b"},
    {file = "llvmlite-0.36.0-cp36-cp36m-manylinux2010_x86_64.whl", hash = "sha256:7768658646c418b9b3beccb7044277a608bc8c62b82a85e73c7e5c065e4157c2"},
    {file = "llvmlite-0.36.0-cp36-cp36m-win32.whl", hash = "sha256:05f807209a360d39526d98141b6f281b9c7c771c77a4d1fc22002440642c8de2"},
    {file = "llvmlite-0.36.0-cp36-cp36m-win_amd64.whl", hash = "sha256:d1fdd63c371626c25ad834e1c6297eb76cf2f093a40dbb401a87b6476ab4e34e"},
    {file = "llvmlite-0.36.0-cp37-cp37m-macosx_10_9_x86_64.whl", hash = "sha256:7c4e7066447305d5095d0b0a9cae7b835d2f0fde143456b3124110eab0856426"},
    {file = "llvmlite-0.36.0-cp37-cp37m-manylinux2010_i686.whl", hash = "sha256:9dad7e4bb042492914292aea3f4172eca84db731f9478250240955aedba95e08"},
    {file = "llvmlite-0.36.0-cp37-cp37m-manylinux2010_x86_64.whl", hash = "sha256:1ce5bc0a638d874a08d4222be0a7e48e5df305d094c2ff8dec525ef32b581551"},
    {file = "llvmlite-0.36.0-cp37-cp37m-win32.whl", hash = "sha256:dbedff0f6d417b374253a6bab39aa4b5364f1caab30c06ba8726904776fcf1cb"},
    {file = "llvmlite-0.36.0-cp37-cp37m-win_amd64.whl", hash = "sha256:3b17fc4b0dd17bd29d7297d054e2915fad535889907c3f65232ee21f483447c5"},
    {file = "llvmlite-0.36.0-cp38-cp38-macosx_10_9_x86_64.whl", hash = "sha256:b3a77e46e6053e2a86e607e87b97651dda81e619febb914824a927bff4e88737"},
    {file = "llvmlite-0.36.0-cp38-cp38-manylinux2010_i686.whl", hash = "sha256:048a7c117641c9be87b90005684e64a6f33ea0897ebab1df8a01214a10d6e79a"},
    {file = "llvmlite-0.36.0-cp38-cp38-manylinux2010_x86_64.whl", hash = "sha256:7db4b0eef93125af1c4092c64a3c73c7dc904101117ef53f8d78a1a499b8d5f4"},
    {file = "llvmlite-0.36.0-cp38-cp38-win32.whl", hash = "sha256:50b1828bde514b31431b2bba1aa20b387f5625b81ad6e12fede430a04645e47a"},
    {file = "llvmlite-0.36.0-cp38-cp38-win_amd64.whl", hash = "sha256:f608bae781b2d343e15e080c546468c5a6f35f57f0446923ea198dd21f23757e"},
    {file = "llvmlite-0.36.0-cp39-cp39-macosx_10_9_x86_64.whl", hash = "sha256:6a3abc8a8889aeb06bf9c4a7e5df5bc7bb1aa0aedd91a599813809abeec80b5a"},
    {file = "llvmlite-0.36.0-cp39-cp39-manylinux2010_i686.whl", hash = "sha256:705f0323d931684428bb3451549603299bb5e17dd60fb979d67c3807de0debc1"},
    {file = "llvmlite-0.36.0-cp39-cp39-manylinux2010_x86_64.whl", hash = "sha256:5a6548b4899facb182145147185e9166c69826fb424895f227e6b7cf924a8da1"},
    {file = "llvmlite-0.36.0-cp39-cp39-win32.whl", hash = "sha256:ff52fb9c2be66b95b0e67d56fce11038397e5be1ea410ee53f5f1175fdbb107a"},
    {file = "llvmlite-0.36.0-cp39-cp39-win_amd64.whl", hash = "sha256:1dee416ea49fd338c74ec15c0c013e5273b0961528169af06ff90772614f7f6c"},
    {file = "llvmlite-0.36.0.tar.gz", hash = "sha256:765128fdf5f149ed0b889ffbe2b05eb1717f8e20a5c87fa2b4018fbcce0fcfc9"},
]
lxml = []
mako = []
markdown = []
markupsafe = [
    {file = "MarkupSafe-2.1.1-cp310-cp310-macosx_10_9_universal2.whl", hash = "sha256:86b1f75c4e7c2ac2ccdaec2b9022845dbb81880ca318bb7a0a01fbf7813e3812"},
    {file = "MarkupSafe-2.1.1-cp310-cp310-macosx_10_9_x86_64.whl", hash = "sha256:f121a1420d4e173a5d96e47e9a0c0dcff965afdf1626d28de1460815f7c4ee7a"},
    {file = "MarkupSafe-2.1.1-cp310-cp310-manylinux_2_17_aarch64.manylinux2014_aarch64.whl", hash = "sha256:a49907dd8420c5685cfa064a1335b6754b74541bbb3706c259c02ed65b644b3e"},
    {file = "MarkupSafe-2.1.1-cp310-cp310-manylinux_2_17_x86_64.manylinux2014_x86_64.whl", hash = "sha256:10c1bfff05d95783da83491be968e8fe789263689c02724e0c691933c52994f5"},
    {file = "MarkupSafe-2.1.1-cp310-cp310-manylinux_2_5_i686.manylinux1_i686.manylinux_2_17_i686.manylinux2014_i686.whl", hash = "sha256:b7bd98b796e2b6553da7225aeb61f447f80a1ca64f41d83612e6139ca5213aa4"},
    {file = "MarkupSafe-2.1.1-cp310-cp310-musllinux_1_1_aarch64.whl", hash = "sha256:b09bf97215625a311f669476f44b8b318b075847b49316d3e28c08e41a7a573f"},
    {file = "MarkupSafe-2.1.1-cp310-cp310-musllinux_1_1_i686.whl", hash = "sha256:694deca8d702d5db21ec83983ce0bb4b26a578e71fbdbd4fdcd387daa90e4d5e"},
    {file = "MarkupSafe-2.1.1-cp310-cp310-musllinux_1_1_x86_64.whl", hash = "sha256:efc1913fd2ca4f334418481c7e595c00aad186563bbc1ec76067848c7ca0a933"},
    {file = "MarkupSafe-2.1.1-cp310-cp310-win32.whl", hash = "sha256:4a33dea2b688b3190ee12bd7cfa29d39c9ed176bda40bfa11099a3ce5d3a7ac6"},
    {file = "MarkupSafe-2.1.1-cp310-cp310-win_amd64.whl", hash = "sha256:dda30ba7e87fbbb7eab1ec9f58678558fd9a6b8b853530e176eabd064da81417"},
    {file = "MarkupSafe-2.1.1-cp37-cp37m-macosx_10_9_x86_64.whl", hash = "sha256:671cd1187ed5e62818414afe79ed29da836dde67166a9fac6d435873c44fdd02"},
    {file = "MarkupSafe-2.1.1-cp37-cp37m-manylinux_2_17_aarch64.manylinux2014_aarch64.whl", hash = "sha256:3799351e2336dc91ea70b034983ee71cf2f9533cdff7c14c90ea126bfd95d65a"},
    {file = "MarkupSafe-2.1.1-cp37-cp37m-manylinux_2_17_x86_64.manylinux2014_x86_64.whl", hash = "sha256:e72591e9ecd94d7feb70c1cbd7be7b3ebea3f548870aa91e2732960fa4d57a37"},
    {file = "MarkupSafe-2.1.1-cp37-cp37m-manylinux_2_5_i686.manylinux1_i686.manylinux_2_17_i686.manylinux2014_i686.whl", hash = "sha256:6fbf47b5d3728c6aea2abb0589b5d30459e369baa772e0f37a0320185e87c980"},
    {file = "MarkupSafe-2.1.1-cp37-cp37m-musllinux_1_1_aarch64.whl", hash = "sha256:d5ee4f386140395a2c818d149221149c54849dfcfcb9f1debfe07a8b8bd63f9a"},
    {file = "MarkupSafe-2.1.1-cp37-cp37m-musllinux_1_1_i686.whl", hash = "sha256:bcb3ed405ed3222f9904899563d6fc492ff75cce56cba05e32eff40e6acbeaa3"},
    {file = "MarkupSafe-2.1.1-cp37-cp37m-musllinux_1_1_x86_64.whl", hash = "sha256:e1c0b87e09fa55a220f058d1d49d3fb8df88fbfab58558f1198e08c1e1de842a"},
    {file = "MarkupSafe-2.1.1-cp37-cp37m-win32.whl", hash = "sha256:8dc1c72a69aa7e082593c4a203dcf94ddb74bb5c8a731e4e1eb68d031e8498ff"},
    {file = "MarkupSafe-2.1.1-cp37-cp37m-win_amd64.whl", hash = "sha256:97a68e6ada378df82bc9f16b800ab77cbf4b2fada0081794318520138c088e4a"},
    {file = "MarkupSafe-2.1.1-cp38-cp38-macosx_10_9_universal2.whl", hash = "sha256:e8c843bbcda3a2f1e3c2ab25913c80a3c5376cd00c6e8c4a86a89a28c8dc5452"},
    {file = "MarkupSafe-2.1.1-cp38-cp38-macosx_10_9_x86_64.whl", hash = "sha256:0212a68688482dc52b2d45013df70d169f542b7394fc744c02a57374a4207003"},
    {file = "MarkupSafe-2.1.1-cp38-cp38-manylinux_2_17_aarch64.manylinux2014_aarch64.whl", hash = "sha256:8e576a51ad59e4bfaac456023a78f6b5e6e7651dcd383bcc3e18d06f9b55d6d1"},
    {file = "MarkupSafe-2.1.1-cp38-cp38-manylinux_2_17_x86_64.manylinux2014_x86_64.whl", hash = "sha256:4b9fe39a2ccc108a4accc2676e77da025ce383c108593d65cc909add5c3bd601"},
    {file = "MarkupSafe-2.1.1-cp38-cp38-manylinux_2_5_i686.manylinux1_i686.manylinux_2_17_i686.manylinux2014_i686.whl", hash = "sha256:96e37a3dc86e80bf81758c152fe66dbf60ed5eca3d26305edf01892257049925"},
    {file = "MarkupSafe-2.1.1-cp38-cp38-musllinux_1_1_aarch64.whl", hash = "sha256:6d0072fea50feec76a4c418096652f2c3238eaa014b2f94aeb1d56a66b41403f"},
    {file = "MarkupSafe-2.1.1-cp38-cp38-musllinux_1_1_i686.whl", hash = "sha256:089cf3dbf0cd6c100f02945abeb18484bd1ee57a079aefd52cffd17fba910b88"},
    {file = "MarkupSafe-2.1.1-cp38-cp38-musllinux_1_1_x86_64.whl", hash = "sha256:6a074d34ee7a5ce3effbc526b7083ec9731bb3cbf921bbe1d3005d4d2bdb3a63"},
    {file = "MarkupSafe-2.1.1-cp38-cp38-win32.whl", hash = "sha256:421be9fbf0ffe9ffd7a378aafebbf6f4602d564d34be190fc19a193232fd12b1"},
    {file = "MarkupSafe-2.1.1-cp38-cp38-win_amd64.whl", hash = "sha256:fc7b548b17d238737688817ab67deebb30e8073c95749d55538ed473130ec0c7"},
    {file = "MarkupSafe-2.1.1-cp39-cp39-macosx_10_9_universal2.whl", hash = "sha256:e04e26803c9c3851c931eac40c695602c6295b8d432cbe78609649ad9bd2da8a"},
    {file = "MarkupSafe-2.1.1-cp39-cp39-macosx_10_9_x86_64.whl", hash = "sha256:b87db4360013327109564f0e591bd2a3b318547bcef31b468a92ee504d07ae4f"},
    {file = "MarkupSafe-2.1.1-cp39-cp39-manylinux_2_17_aarch64.manylinux2014_aarch64.whl", hash = "sha256:99a2a507ed3ac881b975a2976d59f38c19386d128e7a9a18b7df6fff1fd4c1d6"},
    {file = "MarkupSafe-2.1.1-cp39-cp39-manylinux_2_17_x86_64.manylinux2014_x86_64.whl", hash = "sha256:56442863ed2b06d19c37f94d999035e15ee982988920e12a5b4ba29b62ad1f77"},
    {file = "MarkupSafe-2.1.1-cp39-cp39-manylinux_2_5_i686.manylinux1_i686.manylinux_2_17_i686.manylinux2014_i686.whl", hash = "sha256:3ce11ee3f23f79dbd06fb3d63e2f6af7b12db1d46932fe7bd8afa259a5996603"},
    {file = "MarkupSafe-2.1.1-cp39-cp39-musllinux_1_1_aarch64.whl", hash = "sha256:33b74d289bd2f5e527beadcaa3f401e0df0a89927c1559c8566c066fa4248ab7"},
    {file = "MarkupSafe-2.1.1-cp39-cp39-musllinux_1_1_i686.whl", hash = "sha256:43093fb83d8343aac0b1baa75516da6092f58f41200907ef92448ecab8825135"},
    {file = "MarkupSafe-2.1.1-cp39-cp39-musllinux_1_1_x86_64.whl", hash = "sha256:8e3dcf21f367459434c18e71b2a9532d96547aef8a871872a5bd69a715c15f96"},
    {file = "MarkupSafe-2.1.1-cp39-cp39-win32.whl", hash = "sha256:d4306c36ca495956b6d568d276ac11fdd9c30a36f1b6eb928070dc5360b22e1c"},
    {file = "MarkupSafe-2.1.1-cp39-cp39-win_amd64.whl", hash = "sha256:46d00d6cfecdde84d40e572d63735ef81423ad31184100411e6e3388d405e247"},
    {file = "MarkupSafe-2.1.1.tar.gz", hash = "sha256:7f91197cc9e48f989d12e4e6fbc46495c446636dfc81b9ccf50bb0ec74b91d4b"},
]
matplotlib = [
    {file = "matplotlib-3.3.4-cp36-cp36m-macosx_10_9_x86_64.whl", hash = "sha256:672960dd114e342b7c610bf32fb99d14227f29919894388b41553217457ba7ef"},
    {file = "matplotlib-3.3.4-cp36-cp36m-manylinux1_i686.whl", hash = "sha256:7c155437ae4fd366e2700e2716564d1787700687443de46bcb895fe0f84b761d"},
    {file = "matplotlib-3.3.4-cp36-cp36m-manylinux1_x86_64.whl", hash = "sha256:a17f0a10604fac7627ec82820439e7db611722e80c408a726cd00d8c974c2fb3"},
    {file = "matplotlib-3.3.4-cp36-cp36m-win32.whl", hash = "sha256:215e2a30a2090221a9481db58b770ce56b8ef46f13224ae33afe221b14b24dc1"},
    {file = "matplotlib-3.3.4-cp36-cp36m-win_amd64.whl", hash = "sha256:348e6032f666ffd151b323342f9278b16b95d4a75dfacae84a11d2829a7816ae"},
    {file = "matplotlib-3.3.4-cp37-cp37m-macosx_10_9_x86_64.whl", hash = "sha256:94bdd1d55c20e764d8aea9d471d2ae7a7b2c84445e0fa463f02e20f9730783e1"},
    {file = "matplotlib-3.3.4-cp37-cp37m-manylinux1_i686.whl", hash = "sha256:a1acb72f095f1d58ecc2538ed1b8bca0b57df313b13db36ed34b8cdf1868e674"},
    {file = "matplotlib-3.3.4-cp37-cp37m-manylinux1_x86_64.whl", hash = "sha256:46b1a60a04e6d884f0250d5cc8dc7bd21a9a96c584a7acdaab44698a44710bab"},
    {file = "matplotlib-3.3.4-cp37-cp37m-win32.whl", hash = "sha256:ed4a9e6dcacba56b17a0a9ac22ae2c72a35b7f0ef0693aa68574f0b2df607a89"},
    {file = "matplotlib-3.3.4-cp37-cp37m-win_amd64.whl", hash = "sha256:c24c05f645aef776e8b8931cb81e0f1632d229b42b6d216e30836e2e145a2b40"},
    {file = "matplotlib-3.3.4-cp38-cp38-macosx_10_9_x86_64.whl", hash = "sha256:7310e353a4a35477c7f032409966920197d7df3e757c7624fd842f3eeb307d3d"},
    {file = "matplotlib-3.3.4-cp38-cp38-manylinux1_i686.whl", hash = "sha256:451cc89cb33d6652c509fc6b588dc51c41d7246afdcc29b8624e256b7663ed1f"},
    {file = "matplotlib-3.3.4-cp38-cp38-manylinux1_x86_64.whl", hash = "sha256:3d2eb9c1cc254d0ffa90bc96fde4b6005d09c2228f99dfd493a4219c1af99644"},
    {file = "matplotlib-3.3.4-cp38-cp38-win32.whl", hash = "sha256:e15fa23d844d54e7b3b7243afd53b7567ee71c721f592deb0727ee85e668f96a"},
    {file = "matplotlib-3.3.4-cp38-cp38-win_amd64.whl", hash = "sha256:1de0bb6cbfe460725f0e97b88daa8643bcf9571c18ba90bb8e41432aaeca91d6"},
    {file = "matplotlib-3.3.4-cp39-cp39-macosx_10_9_x86_64.whl", hash = "sha256:f44149a0ef5b4991aaef12a93b8e8d66d6412e762745fea1faa61d98524e0ba9"},
    {file = "matplotlib-3.3.4-cp39-cp39-manylinux1_i686.whl", hash = "sha256:746a1df55749629e26af7f977ea426817ca9370ad1569436608dc48d1069b87c"},
    {file = "matplotlib-3.3.4-cp39-cp39-manylinux1_x86_64.whl", hash = "sha256:5f571b92a536206f7958f7cb2d367ff6c9a1fa8229dc35020006e4cdd1ca0acd"},
    {file = "matplotlib-3.3.4-cp39-cp39-win32.whl", hash = "sha256:9265ae0fb35e29f9b8cc86c2ab0a2e3dcddc4dd9de4b85bf26c0f63fe5c1c2ca"},
    {file = "matplotlib-3.3.4-cp39-cp39-win_amd64.whl", hash = "sha256:9a79e5dd7bb797aa611048f5b70588b23c5be05b63eefd8a0d152ac77c4243db"},
    {file = "matplotlib-3.3.4-pp36-pypy36_pp73-macosx_10_9_x86_64.whl", hash = "sha256:1e850163579a8936eede29fad41e202b25923a0a8d5ffd08ce50fc0a97dcdc93"},
    {file = "matplotlib-3.3.4-pp36-pypy36_pp73-manylinux2010_x86_64.whl", hash = "sha256:d738acfdfb65da34c91acbdb56abed46803db39af259b7f194dc96920360dbe4"},
    {file = "matplotlib-3.3.4-pp37-pypy37_pp73-macosx_10_9_x86_64.whl", hash = "sha256:aa49571d8030ad0b9ac39708ee77bd2a22f87815e12bdee52ecaffece9313ed8"},
    {file = "matplotlib-3.3.4-pp37-pypy37_pp73-manylinux2010_x86_64.whl", hash = "sha256:cf3a7e54eff792f0815dbbe9b85df2f13d739289c93d346925554f71d484be78"},
    {file = "matplotlib-3.3.4.tar.gz", hash = "sha256:3e477db76c22929e4c6876c44f88d790aacdf3c3f8f3a90cb1975c0bf37825b0"},
]
matplotlib-inline = []
mccabe = [
    {file = "mccabe-0.6.1-py2.py3-none-any.whl", hash = "sha256:ab8a6258860da4b6677da4bd2fe5dc2c659cff31b3ee4f7f5d64e79735b80d42"},
    {file = "mccabe-0.6.1.tar.gz", hash = "sha256:dd8d182285a0fe56bace7f45b5e7d1a6ebcbf524e8f3bd87eb0f125271b8831f"},
]
mlxtend = [
    {file = "mlxtend-0.18.0-py2.py3-none-any.whl", hash = "sha256:ba856b4602518c81245e3674af34ae2c9611b91c78dec0aa7c8a0c1da35865d2"},
    {file = "mlxtend-0.18.0.tar.gz", hash = "sha256:42965827a58d91f218b35a394881b45025a5c023ef8e595825bc97c955f9256c"},
]
mypy = [
    {file = "mypy-0.910-cp35-cp35m-macosx_10_9_x86_64.whl", hash = "sha256:a155d80ea6cee511a3694b108c4494a39f42de11ee4e61e72bc424c490e46457"},
    {file = "mypy-0.910-cp35-cp35m-manylinux1_x86_64.whl", hash = "sha256:b94e4b785e304a04ea0828759172a15add27088520dc7e49ceade7834275bedb"},
    {file = "mypy-0.910-cp35-cp35m-manylinux2010_x86_64.whl", hash = "sha256:088cd9c7904b4ad80bec811053272986611b84221835e079be5bcad029e79dd9"},
    {file = "mypy-0.910-cp35-cp35m-win_amd64.whl", hash = "sha256:adaeee09bfde366d2c13fe6093a7df5df83c9a2ba98638c7d76b010694db760e"},
    {file = "mypy-0.910-cp36-cp36m-macosx_10_9_x86_64.whl", hash = "sha256:ecd2c3fe726758037234c93df7e98deb257fd15c24c9180dacf1ef829da5f921"},
    {file = "mypy-0.910-cp36-cp36m-manylinux1_x86_64.whl", hash = "sha256:d9dd839eb0dc1bbe866a288ba3c1afc33a202015d2ad83b31e875b5905a079b6"},
    {file = "mypy-0.910-cp36-cp36m-manylinux2010_x86_64.whl", hash = "sha256:3e382b29f8e0ccf19a2df2b29a167591245df90c0b5a2542249873b5c1d78212"},
    {file = "mypy-0.910-cp36-cp36m-win_amd64.whl", hash = "sha256:53fd2eb27a8ee2892614370896956af2ff61254c275aaee4c230ae771cadd885"},
    {file = "mypy-0.910-cp37-cp37m-macosx_10_9_x86_64.whl", hash = "sha256:b6fb13123aeef4a3abbcfd7e71773ff3ff1526a7d3dc538f3929a49b42be03f0"},
    {file = "mypy-0.910-cp37-cp37m-manylinux1_x86_64.whl", hash = "sha256:e4dab234478e3bd3ce83bac4193b2ecd9cf94e720ddd95ce69840273bf44f6de"},
    {file = "mypy-0.910-cp37-cp37m-manylinux2010_x86_64.whl", hash = "sha256:7df1ead20c81371ccd6091fa3e2878559b5c4d4caadaf1a484cf88d93ca06703"},
    {file = "mypy-0.910-cp37-cp37m-win_amd64.whl", hash = "sha256:0aadfb2d3935988ec3815952e44058a3100499f5be5b28c34ac9d79f002a4a9a"},
    {file = "mypy-0.910-cp38-cp38-macosx_10_9_x86_64.whl", hash = "sha256:ec4e0cd079db280b6bdabdc807047ff3e199f334050db5cbb91ba3e959a67504"},
    {file = "mypy-0.910-cp38-cp38-manylinux1_x86_64.whl", hash = "sha256:119bed3832d961f3a880787bf621634ba042cb8dc850a7429f643508eeac97b9"},
    {file = "mypy-0.910-cp38-cp38-manylinux2010_x86_64.whl", hash = "sha256:866c41f28cee548475f146aa4d39a51cf3b6a84246969f3759cb3e9c742fc072"},
    {file = "mypy-0.910-cp38-cp38-win_amd64.whl", hash = "sha256:ceb6e0a6e27fb364fb3853389607cf7eb3a126ad335790fa1e14ed02fba50811"},
    {file = "mypy-0.910-cp39-cp39-macosx_10_9_x86_64.whl", hash = "sha256:1a85e280d4d217150ce8cb1a6dddffd14e753a4e0c3cf90baabb32cefa41b59e"},
    {file = "mypy-0.910-cp39-cp39-macosx_11_0_arm64.whl", hash = "sha256:42c266ced41b65ed40a282c575705325fa7991af370036d3f134518336636f5b"},
    {file = "mypy-0.910-cp39-cp39-manylinux1_x86_64.whl", hash = "sha256:3c4b8ca36877fc75339253721f69603a9c7fdb5d4d5a95a1a1b899d8b86a4de2"},
    {file = "mypy-0.910-cp39-cp39-manylinux2010_x86_64.whl", hash = "sha256:c0df2d30ed496a08de5daed2a9ea807d07c21ae0ab23acf541ab88c24b26ab97"},
    {file = "mypy-0.910-cp39-cp39-win_amd64.whl", hash = "sha256:c6c2602dffb74867498f86e6129fd52a2770c48b7cd3ece77ada4fa38f94eba8"},
    {file = "mypy-0.910-py3-none-any.whl", hash = "sha256:ef565033fa5a958e62796867b1df10c40263ea9ded87164d67572834e57a174d"},
    {file = "mypy-0.910.tar.gz", hash = "sha256:704098302473cb31a218f1775a873b376b30b4c18229421e9e9dc8916fd16150"},
]
mypy-extensions = [
    {file = "mypy_extensions-0.4.3-py2.py3-none-any.whl", hash = "sha256:090fedd75945a69ae91ce1303b5824f428daf5a028d2f6ab8a299250a846f15d"},
    {file = "mypy_extensions-0.4.3.tar.gz", hash = "sha256:2d82818f5bb3e369420cb3c4060a7970edba416647068eb4c5343488a6c604a8"},
]
nats-bench = []
networkx = [
    {file = "networkx-2.6.3-py3-none-any.whl", hash = "sha256:80b6b89c77d1dfb64a4c7854981b60aeea6360ac02c6d4e4913319e0a313abef"},
    {file = "networkx-2.6.3.tar.gz", hash = "sha256:c0946ed31d71f1b732b5aaa6da5a0388a345019af232ce2f49c766e2d6795c51"},
]
numba = [
    {file = "numba-0.53.1-cp36-cp36m-macosx_10_14_x86_64.whl", hash = "sha256:b23de6b6837c132087d06b8b92d343edb54b885873b824a037967fbd5272ebb7"},
    {file = "numba-0.53.1-cp36-cp36m-manylinux2014_i686.whl", hash = "sha256:6545b9e9b0c112b81de7f88a3c787469a357eeff8211e90b8f45ee243d521cc2"},
    {file = "numba-0.53.1-cp36-cp36m-manylinux2014_x86_64.whl", hash = "sha256:8fa5c963a43855050a868106a87cd614f3c3f459951c8fc468aec263ef80d063"},
    {file = "numba-0.53.1-cp36-cp36m-win32.whl", hash = "sha256:aaa6ebf56afb0b6752607b9f3bf39e99b0efe3c1fa6849698373925ee6838fd7"},
    {file = "numba-0.53.1-cp36-cp36m-win_amd64.whl", hash = "sha256:b08b3df38aab769df79ed948d70f0a54a3cdda49d58af65369235c204ec5d0f3"},
    {file = "numba-0.53.1-cp37-cp37m-macosx_10_14_x86_64.whl", hash = "sha256:bf5c463b62d013e3f709cc8277adf2f4f4d8cc6757293e29c6db121b77e6b760"},
    {file = "numba-0.53.1-cp37-cp37m-manylinux2014_i686.whl", hash = "sha256:74df02e73155f669e60dcff07c4eef4a03dbf5b388594db74142ab40914fe4f5"},
    {file = "numba-0.53.1-cp37-cp37m-manylinux2014_x86_64.whl", hash = "sha256:5165709bf62f28667e10b9afe6df0ce1037722adab92d620f59cb8bbb8104641"},
    {file = "numba-0.53.1-cp37-cp37m-win32.whl", hash = "sha256:2e96958ed2ca7e6d967b2ce29c8da0ca47117e1de28e7c30b2c8c57386506fa5"},
    {file = "numba-0.53.1-cp37-cp37m-win_amd64.whl", hash = "sha256:276f9d1674fe08d95872d81b97267c6b39dd830f05eb992608cbede50fcf48a9"},
    {file = "numba-0.53.1-cp38-cp38-macosx_10_14_x86_64.whl", hash = "sha256:4c4c8d102512ae472af52c76ad9522da718c392cb59f4cd6785d711fa5051a2a"},
    {file = "numba-0.53.1-cp38-cp38-manylinux2014_i686.whl", hash = "sha256:691adbeac17dbdf6ed7c759e9e33a522351f07d2065fe926b264b6b2c15fd89b"},
    {file = "numba-0.53.1-cp38-cp38-manylinux2014_x86_64.whl", hash = "sha256:94aab3e0e9e8754116325ce026e1b29ae72443c706a3104cf7f3368dc3012912"},
    {file = "numba-0.53.1-cp38-cp38-win32.whl", hash = "sha256:aabeec89bb3e3162136eea492cea7ee8882ddcda2201f05caecdece192c40896"},
    {file = "numba-0.53.1-cp38-cp38-win_amd64.whl", hash = "sha256:1895ebd256819ff22256cd6fe24aa8f7470b18acc73e7917e8e93c9ac7f565dc"},
    {file = "numba-0.53.1-cp39-cp39-macosx_10_14_x86_64.whl", hash = "sha256:224d197a46a9e602a16780d87636e199e2cdef528caef084a4d8fd8909c2455c"},
    {file = "numba-0.53.1-cp39-cp39-manylinux2014_i686.whl", hash = "sha256:aba7acb247a09d7f12bd17a8e28bbb04e8adef9fc20ca29835d03b7894e1b49f"},
    {file = "numba-0.53.1-cp39-cp39-manylinux2014_x86_64.whl", hash = "sha256:bd126f1f49da6fc4b3169cf1d96f1c3b3f84a7badd11fe22da344b923a00e744"},
    {file = "numba-0.53.1-cp39-cp39-win32.whl", hash = "sha256:0ef9d1f347b251282ae46e5a5033600aa2d0dfa1ee8c16cb8137b8cd6f79e221"},
    {file = "numba-0.53.1-cp39-cp39-win_amd64.whl", hash = "sha256:17146885cbe4e89c9d4abd4fcb8886dee06d4591943dc4343500c36ce2fcfa69"},
    {file = "numba-0.53.1.tar.gz", hash = "sha256:9cd4e5216acdc66c4e9dab2dfd22ddb5bef151185c070d4a3cd8e78638aff5b0"},
]
numpy = [
    {file = "numpy-1.21.6-cp310-cp310-macosx_10_9_universal2.whl", hash = "sha256:8737609c3bbdd48e380d463134a35ffad3b22dc56295eff6f79fd85bd0eeeb25"},
    {file = "numpy-1.21.6-cp310-cp310-macosx_10_9_x86_64.whl", hash = "sha256:fdffbfb6832cd0b300995a2b08b8f6fa9f6e856d562800fea9182316d99c4e8e"},
    {file = "numpy-1.21.6-cp310-cp310-macosx_11_0_arm64.whl", hash = "sha256:3820724272f9913b597ccd13a467cc492a0da6b05df26ea09e78b171a0bb9da6"},
    {file = "numpy-1.21.6-cp310-cp310-manylinux_2_17_aarch64.manylinux2014_aarch64.whl", hash = "sha256:f17e562de9edf691a42ddb1eb4a5541c20dd3f9e65b09ded2beb0799c0cf29bb"},
    {file = "numpy-1.21.6-cp310-cp310-manylinux_2_17_x86_64.manylinux2014_x86_64.whl", hash = "sha256:5f30427731561ce75d7048ac254dbe47a2ba576229250fb60f0fb74db96501a1"},
    {file = "numpy-1.21.6-cp310-cp310-win32.whl", hash = "sha256:d4bf4d43077db55589ffc9009c0ba0a94fa4908b9586d6ccce2e0b164c86303c"},
    {file = "numpy-1.21.6-cp310-cp310-win_amd64.whl", hash = "sha256:d136337ae3cc69aa5e447e78d8e1514be8c3ec9b54264e680cf0b4bd9011574f"},
    {file = "numpy-1.21.6-cp37-cp37m-macosx_10_9_x86_64.whl", hash = "sha256:6aaf96c7f8cebc220cdfc03f1d5a31952f027dda050e5a703a0d1c396075e3e7"},
    {file = "numpy-1.21.6-cp37-cp37m-manylinux_2_12_i686.manylinux2010_i686.whl", hash = "sha256:67c261d6c0a9981820c3a149d255a76918278a6b03b6a036800359aba1256d46"},
    {file = "numpy-1.21.6-cp37-cp37m-manylinux_2_12_x86_64.manylinux2010_x86_64.whl", hash = "sha256:a6be4cb0ef3b8c9250c19cc122267263093eee7edd4e3fa75395dfda8c17a8e2"},
    {file = "numpy-1.21.6-cp37-cp37m-manylinux_2_17_aarch64.manylinux2014_aarch64.whl", hash = "sha256:7c4068a8c44014b2d55f3c3f574c376b2494ca9cc73d2f1bd692382b6dffe3db"},
    {file = "numpy-1.21.6-cp37-cp37m-win32.whl", hash = "sha256:7c7e5fa88d9ff656e067876e4736379cc962d185d5cd808014a8a928d529ef4e"},
    {file = "numpy-1.21.6-cp37-cp37m-win_amd64.whl", hash = "sha256:bcb238c9c96c00d3085b264e5c1a1207672577b93fa666c3b14a45240b14123a"},
    {file = "numpy-1.21.6-cp38-cp38-macosx_10_9_universal2.whl", hash = "sha256:82691fda7c3f77c90e62da69ae60b5ac08e87e775b09813559f8901a88266552"},
    {file = "numpy-1.21.6-cp38-cp38-macosx_10_9_x86_64.whl", hash = "sha256:643843bcc1c50526b3a71cd2ee561cf0d8773f062c8cbaf9ffac9fdf573f83ab"},
    {file = "numpy-1.21.6-cp38-cp38-macosx_11_0_arm64.whl", hash = "sha256:357768c2e4451ac241465157a3e929b265dfac85d9214074985b1786244f2ef3"},
    {file = "numpy-1.21.6-cp38-cp38-manylinux_2_12_i686.manylinux2010_i686.whl", hash = "sha256:9f411b2c3f3d76bba0865b35a425157c5dcf54937f82bbeb3d3c180789dd66a6"},
    {file = "numpy-1.21.6-cp38-cp38-manylinux_2_12_x86_64.manylinux2010_x86_64.whl", hash = "sha256:4aa48afdce4660b0076a00d80afa54e8a97cd49f457d68a4342d188a09451c1a"},
    {file = "numpy-1.21.6-cp38-cp38-manylinux_2_17_aarch64.manylinux2014_aarch64.whl", hash = "sha256:d6a96eef20f639e6a97d23e57dd0c1b1069a7b4fd7027482a4c5c451cd7732f4"},
    {file = "numpy-1.21.6-cp38-cp38-win32.whl", hash = "sha256:5c3c8def4230e1b959671eb959083661b4a0d2e9af93ee339c7dada6759a9470"},
    {file = "numpy-1.21.6-cp38-cp38-win_amd64.whl", hash = "sha256:bf2ec4b75d0e9356edea834d1de42b31fe11f726a81dfb2c2112bc1eaa508fcf"},
    {file = "numpy-1.21.6-cp39-cp39-macosx_10_9_universal2.whl", hash = "sha256:4391bd07606be175aafd267ef9bea87cf1b8210c787666ce82073b05f202add1"},
    {file = "numpy-1.21.6-cp39-cp39-macosx_10_9_x86_64.whl", hash = "sha256:67f21981ba2f9d7ba9ade60c9e8cbaa8cf8e9ae51673934480e45cf55e953673"},
    {file = "numpy-1.21.6-cp39-cp39-macosx_11_0_arm64.whl", hash = "sha256:ee5ec40fdd06d62fe5d4084bef4fd50fd4bb6bfd2bf519365f569dc470163ab0"},
    {file = "numpy-1.21.6-cp39-cp39-manylinux_2_12_i686.manylinux2010_i686.whl", hash = "sha256:1dbe1c91269f880e364526649a52eff93ac30035507ae980d2fed33aaee633ac"},
    {file = "numpy-1.21.6-cp39-cp39-manylinux_2_12_x86_64.manylinux2010_x86_64.whl", hash = "sha256:d9caa9d5e682102453d96a0ee10c7241b72859b01a941a397fd965f23b3e016b"},
    {file = "numpy-1.21.6-cp39-cp39-manylinux_2_17_aarch64.manylinux2014_aarch64.whl", hash = "sha256:58459d3bad03343ac4b1b42ed14d571b8743dc80ccbf27444f266729df1d6f5b"},
    {file = "numpy-1.21.6-cp39-cp39-win32.whl", hash = "sha256:7f5ae4f304257569ef3b948810816bc87c9146e8c446053539947eedeaa32786"},
    {file = "numpy-1.21.6-cp39-cp39-win_amd64.whl", hash = "sha256:e31f0bb5928b793169b87e3d1e070f2342b22d5245c755e2b81caa29756246c3"},
    {file = "numpy-1.21.6-pp37-pypy37_pp73-manylinux_2_12_x86_64.manylinux2010_x86_64.whl", hash = "sha256:dd1c8f6bd65d07d3810b90d02eba7997e32abbdf1277a481d698969e921a3be0"},
    {file = "numpy-1.21.6.zip", hash = "sha256:ecb55251139706669fdec2ff073c98ef8e9a84473e51e716211b41aa0f18e656"},
]
oauthlib = [
    {file = "oauthlib-3.2.0-py3-none-any.whl", hash = "sha256:6db33440354787f9b7f3a6dbd4febf5d0f93758354060e802f6c06cb493022fe"},
    {file = "oauthlib-3.2.0.tar.gz", hash = "sha256:23a8208d75b902797ea29fd31fa80a15ed9dc2c6c16fe73f5d346f83f6fa27a2"},
]
onnx = [
    {file = "onnx-1.12.0-cp310-cp310-macosx_10_12_x86_64.whl", hash = "sha256:bdbd2578424c70836f4d0f9dda16c21868ddb07cc8192f9e8a176908b43d694b"},
    {file = "onnx-1.12.0-cp310-cp310-manylinux_2_17_aarch64.manylinux2014_aarch64.whl", hash = "sha256:213e73610173f6b2e99f99a4b0636f80b379c417312079d603806e48ada4ca8b"},
    {file = "onnx-1.12.0-cp310-cp310-manylinux_2_17_x86_64.manylinux2014_x86_64.whl", hash = "sha256:9fd2f4e23078df197bb76a59b9cd8f5a43a6ad2edc035edb3ecfb9042093e05a"},
    {file = "onnx-1.12.0-cp310-cp310-win32.whl", hash = "sha256:23781594bb8b7ee985de1005b3c601648d5b0568a81e01365c48f91d1f5648e4"},
    {file = "onnx-1.12.0-cp310-cp310-win_amd64.whl", hash = "sha256:81a3555fd67be2518bf86096299b48fb9154652596219890abfe90bd43a9ec13"},
    {file = "onnx-1.12.0-cp37-cp37m-macosx_10_12_x86_64.whl", hash = "sha256:5578b93dc6c918cec4dee7fb7d9dd3b09d338301ee64ca8b4f28bc217ed42dca"},
    {file = "onnx-1.12.0-cp37-cp37m-manylinux_2_17_aarch64.manylinux2014_aarch64.whl", hash = "sha256:c11162ffc487167da140f1112f49c4f82d815824f06e58bc3095407699f05863"},
    {file = "onnx-1.12.0-cp37-cp37m-manylinux_2_17_x86_64.manylinux2014_x86_64.whl", hash = "sha256:341c7016e23273e9ffa9b6e301eee95b8c37d0f04df7cedbdb169d2c39524c96"},
    {file = "onnx-1.12.0-cp37-cp37m-win32.whl", hash = "sha256:3c6e6bcffc3f5c1e148df3837dc667fa4c51999788c1b76b0b8fbba607e02da8"},
    {file = "onnx-1.12.0-cp37-cp37m-win_amd64.whl", hash = "sha256:8a7aa61aea339bd28f310f4af4f52ce6c4b876386228760b16308efd58f95059"},
    {file = "onnx-1.12.0-cp38-cp38-macosx_10_12_x86_64.whl", hash = "sha256:56ceb7e094c43882b723cfaa107d85ad673cfdf91faeb28d7dcadacca4f43a07"},
    {file = "onnx-1.12.0-cp38-cp38-manylinux_2_17_aarch64.manylinux2014_aarch64.whl", hash = "sha256:b3629e8258db15d4e2c9b7f1be91a3186719dd94661c218c6f5fde3cc7de3d4d"},
    {file = "onnx-1.12.0-cp38-cp38-manylinux_2_17_x86_64.manylinux2014_x86_64.whl", hash = "sha256:2d9a7db54e75529160337232282a4816cc50667dc7dc34be178fd6f6b79d4705"},
    {file = "onnx-1.12.0-cp38-cp38-win32.whl", hash = "sha256:fea5156a03398fe0e23248042d8651c1eaac5f6637d4dd683b4c1f1320b9f7b4"},
    {file = "onnx-1.12.0-cp38-cp38-win_amd64.whl", hash = "sha256:f66d2996e65f490a57b3ae952e4e9189b53cc9fe3f75e601d50d4db2dc1b1cd9"},
    {file = "onnx-1.12.0-cp39-cp39-macosx_10_12_x86_64.whl", hash = "sha256:c39a7a0352c856f1df30dccf527eb6cb4909052e5eaf6fa2772a637324c526aa"},
    {file = "onnx-1.12.0-cp39-cp39-manylinux_2_17_aarch64.manylinux2014_aarch64.whl", hash = "sha256:fab13feb4d94342aae6d357d480f2e47d41b9f4e584367542b21ca6defda9e0a"},
    {file = "onnx-1.12.0-cp39-cp39-manylinux_2_17_x86_64.manylinux2014_x86_64.whl", hash = "sha256:c7a9b3ea02c30efc1d2662337e280266aca491a8e86be0d8a657f874b7cccd1e"},
    {file = "onnx-1.12.0-cp39-cp39-win32.whl", hash = "sha256:f8800f28c746ab06e51ef8449fd1215621f4ddba91be3ffc264658937d38a2af"},
    {file = "onnx-1.12.0-cp39-cp39-win_amd64.whl", hash = "sha256:af90427ca04c6b7b8107c2021e1273227a3ef1a7a01f3073039cae7855a59833"},
]
opt-einsum = [
    {file = "opt_einsum-3.3.0-py3-none-any.whl", hash = "sha256:2455e59e3947d3c275477df7f5205b30635e266fe6dc300e3d9f9646bfcea147"},
    {file = "opt_einsum-3.3.0.tar.gz", hash = "sha256:59f6475f77bbc37dcf7cd748519c0ec60722e91e63ca114e68821c0c54a46549"},
]
optuna = []
packaging = [
    {file = "packaging-21.3-py3-none-any.whl", hash = "sha256:ef103e05f519cdc783ae24ea4e2e0f508a9c99b2d4969652eed6a2e1ea5bd522"},
    {file = "packaging-21.3.tar.gz", hash = "sha256:dd47c42927d89ab911e606518907cc2d3a1f38bbd026385970643f9c5b8ecfeb"},
]
pandas = [
    {file = "pandas-1.1.5-cp36-cp36m-macosx_10_9_x86_64.whl", hash = "sha256:bf23a3b54d128b50f4f9d4675b3c1857a688cc6731a32f931837d72effb2698d"},
    {file = "pandas-1.1.5-cp36-cp36m-manylinux1_i686.whl", hash = "sha256:5a780260afc88268a9d3ac3511d8f494fdcf637eece62fb9eb656a63d53eb7ca"},
    {file = "pandas-1.1.5-cp36-cp36m-manylinux1_x86_64.whl", hash = "sha256:b61080750d19a0122469ab59b087380721d6b72a4e7d962e4d7e63e0c4504814"},
    {file = "pandas-1.1.5-cp36-cp36m-manylinux2014_aarch64.whl", hash = "sha256:0de3ddb414d30798cbf56e642d82cac30a80223ad6fe484d66c0ce01a84d6f2f"},
    {file = "pandas-1.1.5-cp36-cp36m-win32.whl", hash = "sha256:70865f96bb38fec46f7ebd66d4b5cfd0aa6b842073f298d621385ae3898d28b5"},
    {file = "pandas-1.1.5-cp36-cp36m-win_amd64.whl", hash = "sha256:19a2148a1d02791352e9fa637899a78e371a3516ac6da5c4edc718f60cbae648"},
    {file = "pandas-1.1.5-cp37-cp37m-macosx_10_9_x86_64.whl", hash = "sha256:26fa92d3ac743a149a31b21d6f4337b0594b6302ea5575b37af9ca9611e8981a"},
    {file = "pandas-1.1.5-cp37-cp37m-manylinux1_i686.whl", hash = "sha256:c16d59c15d946111d2716856dd5479221c9e4f2f5c7bc2d617f39d870031e086"},
    {file = "pandas-1.1.5-cp37-cp37m-manylinux1_x86_64.whl", hash = "sha256:3be7a7a0ca71a2640e81d9276f526bca63505850add10206d0da2e8a0a325dae"},
    {file = "pandas-1.1.5-cp37-cp37m-manylinux2014_aarch64.whl", hash = "sha256:573fba5b05bf2c69271a32e52399c8de599e4a15ab7cec47d3b9c904125ab788"},
    {file = "pandas-1.1.5-cp37-cp37m-win32.whl", hash = "sha256:21b5a2b033380adbdd36b3116faaf9a4663e375325831dac1b519a44f9e439bb"},
    {file = "pandas-1.1.5-cp37-cp37m-win_amd64.whl", hash = "sha256:24c7f8d4aee71bfa6401faeba367dd654f696a77151a8a28bc2013f7ced4af98"},
    {file = "pandas-1.1.5-cp38-cp38-macosx_10_9_x86_64.whl", hash = "sha256:2860a97cbb25444ffc0088b457da0a79dc79f9c601238a3e0644312fcc14bf11"},
    {file = "pandas-1.1.5-cp38-cp38-manylinux1_i686.whl", hash = "sha256:5008374ebb990dad9ed48b0f5d0038124c73748f5384cc8c46904dace27082d9"},
    {file = "pandas-1.1.5-cp38-cp38-manylinux1_x86_64.whl", hash = "sha256:2c2f7c670ea4e60318e4b7e474d56447cf0c7d83b3c2a5405a0dbb2600b9c48e"},
    {file = "pandas-1.1.5-cp38-cp38-manylinux2014_aarch64.whl", hash = "sha256:0a643bae4283a37732ddfcecab3f62dd082996021b980f580903f4e8e01b3c5b"},
    {file = "pandas-1.1.5-cp38-cp38-win32.whl", hash = "sha256:5447ea7af4005b0daf695a316a423b96374c9c73ffbd4533209c5ddc369e644b"},
    {file = "pandas-1.1.5-cp38-cp38-win_amd64.whl", hash = "sha256:4c62e94d5d49db116bef1bd5c2486723a292d79409fc9abd51adf9e05329101d"},
    {file = "pandas-1.1.5-cp39-cp39-macosx_10_9_x86_64.whl", hash = "sha256:731568be71fba1e13cae212c362f3d2ca8932e83cb1b85e3f1b4dd77d019254a"},
    {file = "pandas-1.1.5-cp39-cp39-manylinux1_i686.whl", hash = "sha256:c61c043aafb69329d0f961b19faa30b1dab709dd34c9388143fc55680059e55a"},
    {file = "pandas-1.1.5-cp39-cp39-manylinux1_x86_64.whl", hash = "sha256:2b1c6cd28a0dfda75c7b5957363333f01d370936e4c6276b7b8e696dd500582a"},
    {file = "pandas-1.1.5-cp39-cp39-win32.whl", hash = "sha256:c94ff2780a1fd89f190390130d6d36173ca59fcfb3fe0ff596f9a56518191ccb"},
    {file = "pandas-1.1.5-cp39-cp39-win_amd64.whl", hash = "sha256:edda9bacc3843dfbeebaf7a701763e68e741b08fccb889c003b0a52f0ee95782"},
    {file = "pandas-1.1.5.tar.gz", hash = "sha256:f10fc41ee3c75a474d3bdf68d396f10782d013d7f67db99c0efbfd0acb99701b"},
]
parso = [
    {file = "parso-0.8.3-py2.py3-none-any.whl", hash = "sha256:c001d4636cd3aecdaf33cbb40aebb59b094be2a74c556778ef5576c175e19e75"},
    {file = "parso-0.8.3.tar.gz", hash = "sha256:8c07be290bb59f03588915921e29e8a50002acaf2cdc5fa0e0114f91709fafa0"},
]
patsy = []
pbr = []
pep8 = []
pexpect = [
    {file = "pexpect-4.8.0-py2.py3-none-any.whl", hash = "sha256:0b48a55dcb3c05f3329815901ea4fc1537514d6ba867a152b581d69ae3710937"},
    {file = "pexpect-4.8.0.tar.gz", hash = "sha256:fc65a43959d153d0114afe13997d439c22823a27cefceb5ff35c2178c6784c0c"},
]
pickleshare = [
    {file = "pickleshare-0.7.5-py2.py3-none-any.whl", hash = "sha256:9649af414d74d4df115d5d718f82acb59c9d418196b7b4290ed47a12ce62df56"},
    {file = "pickleshare-0.7.5.tar.gz", hash = "sha256:87683d47965c1da65cdacaf31c8441d12b8044cdec9aca500cd78fc2c683afca"},
]
pillow = []
pkgutil-resolve-name = []
platformdirs = [
    {file = "platformdirs-2.5.2-py3-none-any.whl", hash = "sha256:027d8e83a2d7de06bbac4e5ef7e023c02b863d7ea5d079477e722bb41ab25788"},
    {file = "platformdirs-2.5.2.tar.gz", hash = "sha256:58c8abb07dcb441e6ee4b11d8df0ac856038f944ab98b7be6b27b2a3c7feef19"},
]
plotly = []
prettytable = []
promise = [
    {file = "promise-2.3.tar.gz", hash = "sha256:dfd18337c523ba4b6a58801c164c1904a9d4d1b1747c7d5dbf45b693a49d93d0"},
]
prompt-toolkit = []
protobuf = [
    {file = "protobuf-3.19.4-cp310-cp310-macosx_10_9_universal2.whl", hash = "sha256:f51d5a9f137f7a2cec2d326a74b6e3fc79d635d69ffe1b036d39fc7d75430d37"},
    {file = "protobuf-3.19.4-cp310-cp310-manylinux2014_aarch64.whl", hash = "sha256:09297b7972da685ce269ec52af761743714996b4381c085205914c41fcab59fb"},
    {file = "protobuf-3.19.4-cp310-cp310-manylinux_2_17_x86_64.manylinux2014_x86_64.whl", hash = "sha256:072fbc78d705d3edc7ccac58a62c4c8e0cec856987da7df8aca86e647be4e35c"},
    {file = "protobuf-3.19.4-cp310-cp310-win32.whl", hash = "sha256:7bb03bc2873a2842e5ebb4801f5c7ff1bfbdf426f85d0172f7644fcda0671ae0"},
    {file = "protobuf-3.19.4-cp310-cp310-win_amd64.whl", hash = "sha256:f358aa33e03b7a84e0d91270a4d4d8f5df6921abe99a377828839e8ed0c04e07"},
    {file = "protobuf-3.19.4-cp36-cp36m-macosx_10_9_x86_64.whl", hash = "sha256:1c91ef4110fdd2c590effb5dca8fdbdcb3bf563eece99287019c4204f53d81a4"},
    {file = "protobuf-3.19.4-cp36-cp36m-manylinux_2_17_x86_64.manylinux2014_x86_64.whl", hash = "sha256:c438268eebb8cf039552897d78f402d734a404f1360592fef55297285f7f953f"},
    {file = "protobuf-3.19.4-cp36-cp36m-win32.whl", hash = "sha256:835a9c949dc193953c319603b2961c5c8f4327957fe23d914ca80d982665e8ee"},
    {file = "protobuf-3.19.4-cp36-cp36m-win_amd64.whl", hash = "sha256:4276cdec4447bd5015453e41bdc0c0c1234eda08420b7c9a18b8d647add51e4b"},
    {file = "protobuf-3.19.4-cp37-cp37m-macosx_10_9_x86_64.whl", hash = "sha256:6cbc312be5e71869d9d5ea25147cdf652a6781cf4d906497ca7690b7b9b5df13"},
    {file = "protobuf-3.19.4-cp37-cp37m-manylinux2014_aarch64.whl", hash = "sha256:54a1473077f3b616779ce31f477351a45b4fef8c9fd7892d6d87e287a38df368"},
    {file = "protobuf-3.19.4-cp37-cp37m-manylinux_2_17_x86_64.manylinux2014_x86_64.whl", hash = "sha256:435bb78b37fc386f9275a7035fe4fb1364484e38980d0dd91bc834a02c5ec909"},
    {file = "protobuf-3.19.4-cp37-cp37m-win32.whl", hash = "sha256:16f519de1313f1b7139ad70772e7db515b1420d208cb16c6d7858ea989fc64a9"},
    {file = "protobuf-3.19.4-cp37-cp37m-win_amd64.whl", hash = "sha256:cdc076c03381f5c1d9bb1abdcc5503d9ca8b53cf0a9d31a9f6754ec9e6c8af0f"},
    {file = "protobuf-3.19.4-cp38-cp38-macosx_10_9_x86_64.whl", hash = "sha256:69da7d39e39942bd52848438462674c463e23963a1fdaa84d88df7fbd7e749b2"},
    {file = "protobuf-3.19.4-cp38-cp38-manylinux2014_aarch64.whl", hash = "sha256:48ed3877fa43e22bcacc852ca76d4775741f9709dd9575881a373bd3e85e54b2"},
    {file = "protobuf-3.19.4-cp38-cp38-manylinux_2_17_x86_64.manylinux2014_x86_64.whl", hash = "sha256:bd95d1dfb9c4f4563e6093a9aa19d9c186bf98fa54da5252531cc0d3a07977e7"},
    {file = "protobuf-3.19.4-cp38-cp38-win32.whl", hash = "sha256:b38057450a0c566cbd04890a40edf916db890f2818e8682221611d78dc32ae26"},
    {file = "protobuf-3.19.4-cp38-cp38-win_amd64.whl", hash = "sha256:7ca7da9c339ca8890d66958f5462beabd611eca6c958691a8fe6eccbd1eb0c6e"},
    {file = "protobuf-3.19.4-cp39-cp39-macosx_10_9_x86_64.whl", hash = "sha256:36cecbabbda242915529b8ff364f2263cd4de7c46bbe361418b5ed859677ba58"},
    {file = "protobuf-3.19.4-cp39-cp39-manylinux2014_aarch64.whl", hash = "sha256:c1068287025f8ea025103e37d62ffd63fec8e9e636246b89c341aeda8a67c934"},
    {file = "protobuf-3.19.4-cp39-cp39-manylinux_2_17_x86_64.manylinux2014_x86_64.whl", hash = "sha256:96bd766831596d6014ca88d86dc8fe0fb2e428c0b02432fd9db3943202bf8c5e"},
    {file = "protobuf-3.19.4-cp39-cp39-win32.whl", hash = "sha256:84123274d982b9e248a143dadd1b9815049f4477dc783bf84efe6250eb4b836a"},
    {file = "protobuf-3.19.4-cp39-cp39-win_amd64.whl", hash = "sha256:3112b58aac3bac9c8be2b60a9daf6b558ca3f7681c130dcdd788ade7c9ffbdca"},
    {file = "protobuf-3.19.4-py2.py3-none-any.whl", hash = "sha256:8961c3a78ebfcd000920c9060a262f082f29838682b1f7201889300c1fbe0616"},
    {file = "protobuf-3.19.4.tar.gz", hash = "sha256:9df0c10adf3e83015ced42a9a7bd64e13d06c4cf45c340d2c63020ea04499d0a"},
]
psutil = [
    {file = "psutil-5.8.0-cp27-cp27m-macosx_10_9_x86_64.whl", hash = "sha256:0066a82f7b1b37d334e68697faba68e5ad5e858279fd6351c8ca6024e8d6ba64"},
    {file = "psutil-5.8.0-cp27-cp27m-manylinux2010_i686.whl", hash = "sha256:0ae6f386d8d297177fd288be6e8d1afc05966878704dad9847719650e44fc49c"},
    {file = "psutil-5.8.0-cp27-cp27m-manylinux2010_x86_64.whl", hash = "sha256:12d844996d6c2b1d3881cfa6fa201fd635971869a9da945cf6756105af73d2df"},
    {file = "psutil-5.8.0-cp27-cp27mu-manylinux2010_i686.whl", hash = "sha256:02b8292609b1f7fcb34173b25e48d0da8667bc85f81d7476584d889c6e0f2131"},
    {file = "psutil-5.8.0-cp27-cp27mu-manylinux2010_x86_64.whl", hash = "sha256:6ffe81843131ee0ffa02c317186ed1e759a145267d54fdef1bc4ea5f5931ab60"},
    {file = "psutil-5.8.0-cp27-none-win32.whl", hash = "sha256:ea313bb02e5e25224e518e4352af4bf5e062755160f77e4b1767dd5ccb65f876"},
    {file = "psutil-5.8.0-cp27-none-win_amd64.whl", hash = "sha256:5da29e394bdedd9144c7331192e20c1f79283fb03b06e6abd3a8ae45ffecee65"},
    {file = "psutil-5.8.0-cp36-cp36m-macosx_10_9_x86_64.whl", hash = "sha256:74fb2557d1430fff18ff0d72613c5ca30c45cdbfcddd6a5773e9fc1fe9364be8"},
    {file = "psutil-5.8.0-cp36-cp36m-manylinux2010_i686.whl", hash = "sha256:74f2d0be88db96ada78756cb3a3e1b107ce8ab79f65aa885f76d7664e56928f6"},
    {file = "psutil-5.8.0-cp36-cp36m-manylinux2010_x86_64.whl", hash = "sha256:99de3e8739258b3c3e8669cb9757c9a861b2a25ad0955f8e53ac662d66de61ac"},
    {file = "psutil-5.8.0-cp36-cp36m-win32.whl", hash = "sha256:36b3b6c9e2a34b7d7fbae330a85bf72c30b1c827a4366a07443fc4b6270449e2"},
    {file = "psutil-5.8.0-cp36-cp36m-win_amd64.whl", hash = "sha256:52de075468cd394ac98c66f9ca33b2f54ae1d9bff1ef6b67a212ee8f639ec06d"},
    {file = "psutil-5.8.0-cp37-cp37m-macosx_10_9_x86_64.whl", hash = "sha256:c6a5fd10ce6b6344e616cf01cc5b849fa8103fbb5ba507b6b2dee4c11e84c935"},
    {file = "psutil-5.8.0-cp37-cp37m-manylinux2010_i686.whl", hash = "sha256:61f05864b42fedc0771d6d8e49c35f07efd209ade09a5afe6a5059e7bb7bf83d"},
    {file = "psutil-5.8.0-cp37-cp37m-manylinux2010_x86_64.whl", hash = "sha256:0dd4465a039d343925cdc29023bb6960ccf4e74a65ad53e768403746a9207023"},
    {file = "psutil-5.8.0-cp37-cp37m-win32.whl", hash = "sha256:1bff0d07e76114ec24ee32e7f7f8d0c4b0514b3fae93e3d2aaafd65d22502394"},
    {file = "psutil-5.8.0-cp37-cp37m-win_amd64.whl", hash = "sha256:fcc01e900c1d7bee2a37e5d6e4f9194760a93597c97fee89c4ae51701de03563"},
    {file = "psutil-5.8.0-cp38-cp38-macosx_10_9_x86_64.whl", hash = "sha256:6223d07a1ae93f86451d0198a0c361032c4c93ebd4bf6d25e2fb3edfad9571ef"},
    {file = "psutil-5.8.0-cp38-cp38-manylinux2010_i686.whl", hash = "sha256:d225cd8319aa1d3c85bf195c4e07d17d3cd68636b8fc97e6cf198f782f99af28"},
    {file = "psutil-5.8.0-cp38-cp38-manylinux2010_x86_64.whl", hash = "sha256:28ff7c95293ae74bf1ca1a79e8805fcde005c18a122ca983abf676ea3466362b"},
    {file = "psutil-5.8.0-cp38-cp38-win32.whl", hash = "sha256:ce8b867423291cb65cfc6d9c4955ee9bfc1e21fe03bb50e177f2b957f1c2469d"},
    {file = "psutil-5.8.0-cp38-cp38-win_amd64.whl", hash = "sha256:90f31c34d25b1b3ed6c40cdd34ff122b1887a825297c017e4cbd6796dd8b672d"},
    {file = "psutil-5.8.0-cp39-cp39-macosx_10_9_x86_64.whl", hash = "sha256:6323d5d845c2785efb20aded4726636546b26d3b577aded22492908f7c1bdda7"},
    {file = "psutil-5.8.0-cp39-cp39-manylinux2010_i686.whl", hash = "sha256:245b5509968ac0bd179287d91210cd3f37add77dad385ef238b275bad35fa1c4"},
    {file = "psutil-5.8.0-cp39-cp39-manylinux2010_x86_64.whl", hash = "sha256:90d4091c2d30ddd0a03e0b97e6a33a48628469b99585e2ad6bf21f17423b112b"},
    {file = "psutil-5.8.0-cp39-cp39-win32.whl", hash = "sha256:ea372bcc129394485824ae3e3ddabe67dc0b118d262c568b4d2602a7070afdb0"},
    {file = "psutil-5.8.0-cp39-cp39-win_amd64.whl", hash = "sha256:f4634b033faf0d968bb9220dd1c793b897ab7f1189956e1aa9eae752527127d3"},
    {file = "psutil-5.8.0.tar.gz", hash = "sha256:0c9ccb99ab76025f2f0bbecf341d4656e9c1351db8cc8a03ccd62e318ab4b5c6"},
]
ptyprocess = [
    {file = "ptyprocess-0.7.0-py2.py3-none-any.whl", hash = "sha256:4b41f3967fce3af57cc7e94b888626c18bf37a083e3651ca8feeb66d492fef35"},
    {file = "ptyprocess-0.7.0.tar.gz", hash = "sha256:5c5d0a3b48ceee0b48485e0c26037c0acd7d29765ca3fbb5cb3831d347423220"},
]
pyasn1 = [
    {file = "pyasn1-0.4.8-py2.4.egg", hash = "sha256:fec3e9d8e36808a28efb59b489e4528c10ad0f480e57dcc32b4de5c9d8c9fdf3"},
    {file = "pyasn1-0.4.8-py2.5.egg", hash = "sha256:0458773cfe65b153891ac249bcf1b5f8f320b7c2ce462151f8fa74de8934becf"},
    {file = "pyasn1-0.4.8-py2.6.egg", hash = "sha256:5c9414dcfede6e441f7e8f81b43b34e834731003427e5b09e4e00e3172a10f00"},
    {file = "pyasn1-0.4.8-py2.7.egg", hash = "sha256:6e7545f1a61025a4e58bb336952c5061697da694db1cae97b116e9c46abcf7c8"},
    {file = "pyasn1-0.4.8-py2.py3-none-any.whl", hash = "sha256:39c7e2ec30515947ff4e87fb6f456dfc6e84857d34be479c9d4a4ba4bf46aa5d"},
    {file = "pyasn1-0.4.8-py3.1.egg", hash = "sha256:78fa6da68ed2727915c4767bb386ab32cdba863caa7dbe473eaae45f9959da86"},
    {file = "pyasn1-0.4.8-py3.2.egg", hash = "sha256:08c3c53b75eaa48d71cf8c710312316392ed40899cb34710d092e96745a358b7"},
    {file = "pyasn1-0.4.8-py3.3.egg", hash = "sha256:03840c999ba71680a131cfaee6fab142e1ed9bbd9c693e285cc6aca0d555e576"},
    {file = "pyasn1-0.4.8-py3.4.egg", hash = "sha256:7ab8a544af125fb704feadb008c99a88805126fb525280b2270bb25cc1d78a12"},
    {file = "pyasn1-0.4.8-py3.5.egg", hash = "sha256:e89bf84b5437b532b0803ba5c9a5e054d21fec423a89952a74f87fa2c9b7bce2"},
    {file = "pyasn1-0.4.8-py3.6.egg", hash = "sha256:014c0e9976956a08139dc0712ae195324a75e142284d5f87f1a87ee1b068a359"},
    {file = "pyasn1-0.4.8-py3.7.egg", hash = "sha256:99fcc3c8d804d1bc6d9a099921e39d827026409a58f2a720dcdb89374ea0c776"},
    {file = "pyasn1-0.4.8.tar.gz", hash = "sha256:aef77c9fb94a3ac588e87841208bdec464471d9871bd5050a287cc9a475cd0ba"},
]
pyasn1-modules = [
    {file = "pyasn1-modules-0.2.8.tar.gz", hash = "sha256:905f84c712230b2c592c19470d3ca8d552de726050d1d1716282a1f6146be65e"},
    {file = "pyasn1_modules-0.2.8-py2.4.egg", hash = "sha256:0fe1b68d1e486a1ed5473f1302bd991c1611d319bba158e98b106ff86e1d7199"},
    {file = "pyasn1_modules-0.2.8-py2.5.egg", hash = "sha256:fe0644d9ab041506b62782e92b06b8c68cca799e1a9636ec398675459e031405"},
    {file = "pyasn1_modules-0.2.8-py2.6.egg", hash = "sha256:a99324196732f53093a84c4369c996713eb8c89d360a496b599fb1a9c47fc3eb"},
    {file = "pyasn1_modules-0.2.8-py2.7.egg", hash = "sha256:0845a5582f6a02bb3e1bde9ecfc4bfcae6ec3210dd270522fee602365430c3f8"},
    {file = "pyasn1_modules-0.2.8-py2.py3-none-any.whl", hash = "sha256:a50b808ffeb97cb3601dd25981f6b016cbb3d31fbf57a8b8a87428e6158d0c74"},
    {file = "pyasn1_modules-0.2.8-py3.1.egg", hash = "sha256:f39edd8c4ecaa4556e989147ebf219227e2cd2e8a43c7e7fcb1f1c18c5fd6a3d"},
    {file = "pyasn1_modules-0.2.8-py3.2.egg", hash = "sha256:b80486a6c77252ea3a3e9b1e360bc9cf28eaac41263d173c032581ad2f20fe45"},
    {file = "pyasn1_modules-0.2.8-py3.3.egg", hash = "sha256:65cebbaffc913f4fe9e4808735c95ea22d7a7775646ab690518c056784bc21b4"},
    {file = "pyasn1_modules-0.2.8-py3.4.egg", hash = "sha256:15b7c67fabc7fc240d87fb9aabf999cf82311a6d6fb2c70d00d3d0604878c811"},
    {file = "pyasn1_modules-0.2.8-py3.5.egg", hash = "sha256:426edb7a5e8879f1ec54a1864f16b882c2837bfd06eee62f2c982315ee2473ed"},
    {file = "pyasn1_modules-0.2.8-py3.6.egg", hash = "sha256:cbac4bc38d117f2a49aeedec4407d23e8866ea4ac27ff2cf7fb3e5b570df19e0"},
    {file = "pyasn1_modules-0.2.8-py3.7.egg", hash = "sha256:c29a5e5cc7a3f05926aff34e097e84f8589cd790ce0ed41b67aed6857b26aafd"},
]
pycodestyle = []
pydot = [
    {file = "pydot-1.4.2-py2.py3-none-any.whl", hash = "sha256:66c98190c65b8d2e2382a441b4c0edfdb4f4c025ef9cb9874de478fb0793a451"},
    {file = "pydot-1.4.2.tar.gz", hash = "sha256:248081a39bcb56784deb018977e428605c1c758f10897a339fce1dd728ff007d"},
]
pyflakes = [
    {file = "pyflakes-2.3.1-py2.py3-none-any.whl", hash = "sha256:7893783d01b8a89811dd72d7dfd4d84ff098e5eed95cfa8905b22bbffe52efc3"},
    {file = "pyflakes-2.3.1.tar.gz", hash = "sha256:f5bc8ecabc05bb9d291eb5203d6810b49040f6ff446a756326104746cc00c1db"},
]
pygments = []
pylint = [
    {file = "pylint-2.13.9-py3-none-any.whl", hash = "sha256:705c620d388035bdd9ff8b44c5bcdd235bfb49d276d488dd2c8ff1736aa42526"},
    {file = "pylint-2.13.9.tar.gz", hash = "sha256:095567c96e19e6f57b5b907e67d265ff535e588fe26b12b5ebe1fc5645b2c731"},
]
pyparsing = [
    {file = "pyparsing-3.0.9-py3-none-any.whl", hash = "sha256:5026bae9a10eeaefb61dab2f09052b9f4307d44aee4eda64b309723d8d206bbc"},
    {file = "pyparsing-3.0.9.tar.gz", hash = "sha256:2b020ecf7d21b687f219b71ecad3631f644a47f01403fa1d1036b0c6416d70fb"},
]
pyperclip = []
pyreadline3 = []
pyrsistent = []
python-dateutil = [
    {file = "python-dateutil-2.8.2.tar.gz", hash = "sha256:0123cacc1627ae19ddf3c27a5de5bd67ee4586fbdd6440d9748f8abb483d3e86"},
    {file = "python_dateutil-2.8.2-py2.py3-none-any.whl", hash = "sha256:961d03dc3453ebbc59dbdea9e4e11c5651520a876d0f4db161e8674aae935da9"},
]
pytz = []
pyyaml = [
    {file = "PyYAML-6.0-cp310-cp310-macosx_10_9_x86_64.whl", hash = "sha256:d4db7c7aef085872ef65a8fd7d6d09a14ae91f691dec3e87ee5ee0539d516f53"},
    {file = "PyYAML-6.0-cp310-cp310-macosx_11_0_arm64.whl", hash = "sha256:9df7ed3b3d2e0ecfe09e14741b857df43adb5a3ddadc919a2d94fbdf78fea53c"},
    {file = "PyYAML-6.0-cp310-cp310-manylinux_2_17_aarch64.manylinux2014_aarch64.whl", hash = "sha256:77f396e6ef4c73fdc33a9157446466f1cff553d979bd00ecb64385760c6babdc"},
    {file = "PyYAML-6.0-cp310-cp310-manylinux_2_17_s390x.manylinux2014_s390x.whl", hash = "sha256:a80a78046a72361de73f8f395f1f1e49f956c6be882eed58505a15f3e430962b"},
    {file = "PyYAML-6.0-cp310-cp310-manylinux_2_5_x86_64.manylinux1_x86_64.manylinux_2_12_x86_64.manylinux2010_x86_64.whl", hash = "sha256:f84fbc98b019fef2ee9a1cb3ce93e3187a6df0b2538a651bfb890254ba9f90b5"},
    {file = "PyYAML-6.0-cp310-cp310-win32.whl", hash = "sha256:2cd5df3de48857ed0544b34e2d40e9fac445930039f3cfe4bcc592a1f836d513"},
    {file = "PyYAML-6.0-cp310-cp310-win_amd64.whl", hash = "sha256:daf496c58a8c52083df09b80c860005194014c3698698d1a57cbcfa182142a3a"},
    {file = "PyYAML-6.0-cp36-cp36m-macosx_10_9_x86_64.whl", hash = "sha256:897b80890765f037df3403d22bab41627ca8811ae55e9a722fd0392850ec4d86"},
    {file = "PyYAML-6.0-cp36-cp36m-manylinux_2_17_aarch64.manylinux2014_aarch64.whl", hash = "sha256:50602afada6d6cbfad699b0c7bb50d5ccffa7e46a3d738092afddc1f9758427f"},
    {file = "PyYAML-6.0-cp36-cp36m-manylinux_2_17_s390x.manylinux2014_s390x.whl", hash = "sha256:48c346915c114f5fdb3ead70312bd042a953a8ce5c7106d5bfb1a5254e47da92"},
    {file = "PyYAML-6.0-cp36-cp36m-manylinux_2_5_x86_64.manylinux1_x86_64.manylinux_2_12_x86_64.manylinux2010_x86_64.whl", hash = "sha256:98c4d36e99714e55cfbaaee6dd5badbc9a1ec339ebfc3b1f52e293aee6bb71a4"},
    {file = "PyYAML-6.0-cp36-cp36m-win32.whl", hash = "sha256:0283c35a6a9fbf047493e3a0ce8d79ef5030852c51e9d911a27badfde0605293"},
    {file = "PyYAML-6.0-cp36-cp36m-win_amd64.whl", hash = "sha256:07751360502caac1c067a8132d150cf3d61339af5691fe9e87803040dbc5db57"},
    {file = "PyYAML-6.0-cp37-cp37m-macosx_10_9_x86_64.whl", hash = "sha256:819b3830a1543db06c4d4b865e70ded25be52a2e0631ccd2f6a47a2822f2fd7c"},
    {file = "PyYAML-6.0-cp37-cp37m-manylinux_2_17_aarch64.manylinux2014_aarch64.whl", hash = "sha256:473f9edb243cb1935ab5a084eb238d842fb8f404ed2193a915d1784b5a6b5fc0"},
    {file = "PyYAML-6.0-cp37-cp37m-manylinux_2_17_s390x.manylinux2014_s390x.whl", hash = "sha256:0ce82d761c532fe4ec3f87fc45688bdd3a4c1dc5e0b4a19814b9009a29baefd4"},
    {file = "PyYAML-6.0-cp37-cp37m-manylinux_2_5_x86_64.manylinux1_x86_64.manylinux_2_12_x86_64.manylinux2010_x86_64.whl", hash = "sha256:231710d57adfd809ef5d34183b8ed1eeae3f76459c18fb4a0b373ad56bedcdd9"},
    {file = "PyYAML-6.0-cp37-cp37m-win32.whl", hash = "sha256:c5687b8d43cf58545ade1fe3e055f70eac7a5a1a0bf42824308d868289a95737"},
    {file = "PyYAML-6.0-cp37-cp37m-win_amd64.whl", hash = "sha256:d15a181d1ecd0d4270dc32edb46f7cb7733c7c508857278d3d378d14d606db2d"},
    {file = "PyYAML-6.0-cp38-cp38-macosx_10_9_x86_64.whl", hash = "sha256:0b4624f379dab24d3725ffde76559cff63d9ec94e1736b556dacdfebe5ab6d4b"},
    {file = "PyYAML-6.0-cp38-cp38-manylinux_2_17_aarch64.manylinux2014_aarch64.whl", hash = "sha256:213c60cd50106436cc818accf5baa1aba61c0189ff610f64f4a3e8c6726218ba"},
    {file = "PyYAML-6.0-cp38-cp38-manylinux_2_17_s390x.manylinux2014_s390x.whl", hash = "sha256:9fa600030013c4de8165339db93d182b9431076eb98eb40ee068700c9c813e34"},
    {file = "PyYAML-6.0-cp38-cp38-manylinux_2_5_x86_64.manylinux1_x86_64.manylinux_2_12_x86_64.manylinux2010_x86_64.whl", hash = "sha256:277a0ef2981ca40581a47093e9e2d13b3f1fbbeffae064c1d21bfceba2030287"},
    {file = "PyYAML-6.0-cp38-cp38-win32.whl", hash = "sha256:d4eccecf9adf6fbcc6861a38015c2a64f38b9d94838ac1810a9023a0609e1b78"},
    {file = "PyYAML-6.0-cp38-cp38-win_amd64.whl", hash = "sha256:1e4747bc279b4f613a09eb64bba2ba602d8a6664c6ce6396a4d0cd413a50ce07"},
    {file = "PyYAML-6.0-cp39-cp39-macosx_10_9_x86_64.whl", hash = "sha256:055d937d65826939cb044fc8c9b08889e8c743fdc6a32b33e2390f66013e449b"},
    {file = "PyYAML-6.0-cp39-cp39-macosx_11_0_arm64.whl", hash = "sha256:e61ceaab6f49fb8bdfaa0f92c4b57bcfbea54c09277b1b4f7ac376bfb7a7c174"},
    {file = "PyYAML-6.0-cp39-cp39-manylinux_2_17_aarch64.manylinux2014_aarch64.whl", hash = "sha256:d67d839ede4ed1b28a4e8909735fc992a923cdb84e618544973d7dfc71540803"},
    {file = "PyYAML-6.0-cp39-cp39-manylinux_2_17_s390x.manylinux2014_s390x.whl", hash = "sha256:cba8c411ef271aa037d7357a2bc8f9ee8b58b9965831d9e51baf703280dc73d3"},
    {file = "PyYAML-6.0-cp39-cp39-manylinux_2_5_x86_64.manylinux1_x86_64.manylinux_2_12_x86_64.manylinux2010_x86_64.whl", hash = "sha256:40527857252b61eacd1d9af500c3337ba8deb8fc298940291486c465c8b46ec0"},
    {file = "PyYAML-6.0-cp39-cp39-win32.whl", hash = "sha256:b5b9eccad747aabaaffbc6064800670f0c297e52c12754eb1d976c57e4f74dcb"},
    {file = "PyYAML-6.0-cp39-cp39-win_amd64.whl", hash = "sha256:b3d267842bf12586ba6c734f89d1f5b871df0273157918b0ccefa29deb05c21c"},
    {file = "PyYAML-6.0.tar.gz", hash = "sha256:68fb519c14306fec9720a2a5b45bc9f0c8d1b9c72adf45c37baedfcd949c35a2"},
]
requests = []
requests-oauthlib = [
    {file = "requests-oauthlib-1.3.1.tar.gz", hash = "sha256:75beac4a47881eeb94d5ea5d6ad31ef88856affe2332b9aafb52c6452ccf0d7a"},
    {file = "requests_oauthlib-1.3.1-py2.py3-none-any.whl", hash = "sha256:2577c501a2fb8d05a304c09d090d6e47c306fef15809d102b327cf8364bddab5"},
]
rsa = []
scikit-learn = [
    {file = "scikit-learn-1.0.1.tar.gz", hash = "sha256:ac2ca9dbb754d61cfe1c83ba8483498ef951d29b93ec09d6f002847f210a99da"},
    {file = "scikit_learn-1.0.1-cp37-cp37m-macosx_10_13_x86_64.whl", hash = "sha256:116e05fd990d9b363fc29bd3699ec2117d7da9088f6ca9a90173b240c5a063f1"},
    {file = "scikit_learn-1.0.1-cp37-cp37m-manylinux_2_12_i686.manylinux2010_i686.whl", hash = "sha256:bd78a2442c948536f677e2744917c37cff014559648102038822c23863741c27"},
    {file = "scikit_learn-1.0.1-cp37-cp37m-manylinux_2_12_x86_64.manylinux2010_x86_64.whl", hash = "sha256:32d941f12fd7e245f01da2b82943c5ce6f1133fa5375eb80caa51457532b3e7e"},
    {file = "scikit_learn-1.0.1-cp37-cp37m-manylinux_2_17_aarch64.manylinux2014_aarch64.whl", hash = "sha256:fb7214103f6c36c1371dd8c166897e3528264a28f2e2e42573ba8c61ed4d7142"},
    {file = "scikit_learn-1.0.1-cp37-cp37m-manylinux_2_5_i686.manylinux1_i686.whl", hash = "sha256:46248cc6a8b72490f723c73ff2e65e62633d14cafe9d2df3a7b3f87d332a6f7e"},
    {file = "scikit_learn-1.0.1-cp37-cp37m-manylinux_2_5_x86_64.manylinux1_x86_64.whl", hash = "sha256:fecb5102f0a36c16c1361ec519a7bb0260776ef40e17393a81f530569c916a7b"},
    {file = "scikit_learn-1.0.1-cp37-cp37m-win32.whl", hash = "sha256:02aee3b257617da0ec98dee9572b10523dc00c25b68c195ddf100c1a93b1854b"},
    {file = "scikit_learn-1.0.1-cp37-cp37m-win_amd64.whl", hash = "sha256:538f3a85c4980c7572f3e754f0ba8489363976ef3e7f6a94e8f1af5ae45f6f6a"},
    {file = "scikit_learn-1.0.1-cp38-cp38-macosx_10_13_x86_64.whl", hash = "sha256:59b1d6df8724003fa16b7365a3b43449ee152aa6e488dd7a19f933640bb2d7fb"},
    {file = "scikit_learn-1.0.1-cp38-cp38-manylinux_2_12_i686.manylinux2010_i686.whl", hash = "sha256:515b227f01f569145dc9f86e56f4cea9f00a613fc4d074bbfc0a92ca00bff467"},
    {file = "scikit_learn-1.0.1-cp38-cp38-manylinux_2_12_x86_64.manylinux2010_x86_64.whl", hash = "sha256:fc75f81571137b39f9b31766e15a0e525331637e7fe8f8000a3fbfba7da3add9"},
    {file = "scikit_learn-1.0.1-cp38-cp38-manylinux_2_17_aarch64.manylinux2014_aarch64.whl", hash = "sha256:648f4dbfdd0a1b45bf6e2e4afe3f431774c55dee05e2d28f8394d6648296f373"},
    {file = "scikit_learn-1.0.1-cp38-cp38-manylinux_2_5_i686.manylinux1_i686.whl", hash = "sha256:53bb7c605427ab187869d7a05cd3f524a3015a90e351c1788fc3a662e7f92b69"},
    {file = "scikit_learn-1.0.1-cp38-cp38-manylinux_2_5_x86_64.manylinux1_x86_64.whl", hash = "sha256:a800665527c1a63f7395a0baae3c89b0d97b54d2c23769c1c9879061bb80bc19"},
    {file = "scikit_learn-1.0.1-cp38-cp38-win32.whl", hash = "sha256:ee59da47e18b703f6de17d5d51b16ce086c50969d5a83db5217f0ae9372de232"},
    {file = "scikit_learn-1.0.1-cp38-cp38-win_amd64.whl", hash = "sha256:ebbe4275556d3c02707bd93ae8b96d9651acd4165126e0ae64b336afa2a6dcb1"},
    {file = "scikit_learn-1.0.1-cp39-cp39-macosx_10_13_x86_64.whl", hash = "sha256:11a57405c1c3514227d0c6a0bee561c94cd1284b41e236f7a1d76b3975f77593"},
    {file = "scikit_learn-1.0.1-cp39-cp39-manylinux_2_12_i686.manylinux2010_i686.whl", hash = "sha256:a51fdbc116974d9715957366df73e5ec6f0a7a2afa017864c2e5f5834e6f494d"},
    {file = "scikit_learn-1.0.1-cp39-cp39-manylinux_2_12_x86_64.manylinux2010_x86_64.whl", hash = "sha256:944f47b2d881b9d24aee40d643bfdc4bd2b6dc3d25b62964411c6d8882f940a1"},
    {file = "scikit_learn-1.0.1-cp39-cp39-manylinux_2_17_aarch64.manylinux2014_aarch64.whl", hash = "sha256:fc60e0371e521995a6af2ef3f5d911568506124c272889b318b8b6e497251231"},
    {file = "scikit_learn-1.0.1-cp39-cp39-manylinux_2_5_i686.manylinux1_i686.whl", hash = "sha256:62ce4e3ddb6e6e9dcdb3e5ac7f0575dbaf56f79ce2b2edee55192b12b52df5be"},
    {file = "scikit_learn-1.0.1-cp39-cp39-manylinux_2_5_x86_64.manylinux1_x86_64.whl", hash = "sha256:059c5be0c0365321ddbcac7abf0db806fad8ecb64ee6c7cbcd58313c7d61634d"},
    {file = "scikit_learn-1.0.1-cp39-cp39-win32.whl", hash = "sha256:c6b9510fd2e1642314efb7aa951a0d05d963f3523e01c30b2dadde2395ebe6b4"},
    {file = "scikit_learn-1.0.1-cp39-cp39-win_amd64.whl", hash = "sha256:c604a813df8e7d6dfca3ae0db0a8fd7e5dff4ea9d94081ab263c81bf0b61ab4b"},
]
scipy = [
    {file = "scipy-1.7.3-cp310-cp310-macosx_10_9_x86_64.whl", hash = "sha256:173308efba2270dcd61cd45a30dfded6ec0085b4b6eb33b5eb11ab443005e088"},
    {file = "scipy-1.7.3-cp310-cp310-macosx_12_0_arm64.whl", hash = "sha256:21b66200cf44b1c3e86495e3a436fc7a26608f92b8d43d344457c54f1c024cbc"},
    {file = "scipy-1.7.3-cp310-cp310-manylinux_2_17_aarch64.manylinux2014_aarch64.whl", hash = "sha256:ceebc3c4f6a109777c0053dfa0282fddb8893eddfb0d598574acfb734a926168"},
    {file = "scipy-1.7.3-cp310-cp310-manylinux_2_17_x86_64.manylinux2014_x86_64.whl", hash = "sha256:f7eaea089345a35130bc9a39b89ec1ff69c208efa97b3f8b25ea5d4c41d88094"},
    {file = "scipy-1.7.3-cp310-cp310-win_amd64.whl", hash = "sha256:304dfaa7146cffdb75fbf6bb7c190fd7688795389ad060b970269c8576d038e9"},
    {file = "scipy-1.7.3-cp37-cp37m-macosx_10_9_x86_64.whl", hash = "sha256:033ce76ed4e9f62923e1f8124f7e2b0800db533828c853b402c7eec6e9465d80"},
    {file = "scipy-1.7.3-cp37-cp37m-manylinux_2_12_i686.manylinux2010_i686.whl", hash = "sha256:4d242d13206ca4302d83d8a6388c9dfce49fc48fdd3c20efad89ba12f785bf9e"},
    {file = "scipy-1.7.3-cp37-cp37m-manylinux_2_12_x86_64.manylinux2010_x86_64.whl", hash = "sha256:8499d9dd1459dc0d0fe68db0832c3d5fc1361ae8e13d05e6849b358dc3f2c279"},
    {file = "scipy-1.7.3-cp37-cp37m-manylinux_2_17_aarch64.manylinux2014_aarch64.whl", hash = "sha256:ca36e7d9430f7481fc7d11e015ae16fbd5575615a8e9060538104778be84addf"},
    {file = "scipy-1.7.3-cp37-cp37m-win32.whl", hash = "sha256:e2c036492e673aad1b7b0d0ccdc0cb30a968353d2c4bf92ac8e73509e1bf212c"},
    {file = "scipy-1.7.3-cp37-cp37m-win_amd64.whl", hash = "sha256:866ada14a95b083dd727a845a764cf95dd13ba3dc69a16b99038001b05439709"},
    {file = "scipy-1.7.3-cp38-cp38-macosx_10_9_x86_64.whl", hash = "sha256:65bd52bf55f9a1071398557394203d881384d27b9c2cad7df9a027170aeaef93"},
    {file = "scipy-1.7.3-cp38-cp38-macosx_12_0_arm64.whl", hash = "sha256:f99d206db1f1ae735a8192ab93bd6028f3a42f6fa08467d37a14eb96c9dd34a3"},
    {file = "scipy-1.7.3-cp38-cp38-manylinux_2_12_i686.manylinux2010_i686.whl", hash = "sha256:5f2cfc359379c56b3a41b17ebd024109b2049f878badc1e454f31418c3a18436"},
    {file = "scipy-1.7.3-cp38-cp38-manylinux_2_17_aarch64.manylinux2014_aarch64.whl", hash = "sha256:eb7ae2c4dbdb3c9247e07acc532f91077ae6dbc40ad5bd5dca0bb5a176ee9bda"},
    {file = "scipy-1.7.3-cp38-cp38-manylinux_2_17_x86_64.manylinux2014_x86_64.whl", hash = "sha256:95c2d250074cfa76715d58830579c64dff7354484b284c2b8b87e5a38321672c"},
    {file = "scipy-1.7.3-cp38-cp38-win32.whl", hash = "sha256:87069cf875f0262a6e3187ab0f419f5b4280d3dcf4811ef9613c605f6e4dca95"},
    {file = "scipy-1.7.3-cp38-cp38-win_amd64.whl", hash = "sha256:7edd9a311299a61e9919ea4192dd477395b50c014cdc1a1ac572d7c27e2207fa"},
    {file = "scipy-1.7.3-cp39-cp39-macosx_10_9_x86_64.whl", hash = "sha256:eef93a446114ac0193a7b714ce67659db80caf940f3232bad63f4c7a81bc18df"},
    {file = "scipy-1.7.3-cp39-cp39-macosx_12_0_arm64.whl", hash = "sha256:eb326658f9b73c07081300daba90a8746543b5ea177184daed26528273157294"},
    {file = "scipy-1.7.3-cp39-cp39-manylinux_2_12_i686.manylinux2010_i686.whl", hash = "sha256:93378f3d14fff07572392ce6a6a2ceb3a1f237733bd6dcb9eb6a2b29b0d19085"},
    {file = "scipy-1.7.3-cp39-cp39-manylinux_2_17_aarch64.manylinux2014_aarch64.whl", hash = "sha256:edad1cf5b2ce1912c4d8ddad20e11d333165552aba262c882e28c78bbc09dbf6"},
    {file = "scipy-1.7.3-cp39-cp39-manylinux_2_17_x86_64.manylinux2014_x86_64.whl", hash = "sha256:5d1cc2c19afe3b5a546ede7e6a44ce1ff52e443d12b231823268019f608b9b12"},
    {file = "scipy-1.7.3-cp39-cp39-win32.whl", hash = "sha256:2c56b820d304dffcadbbb6cbfbc2e2c79ee46ea291db17e288e73cd3c64fefa9"},
    {file = "scipy-1.7.3-cp39-cp39-win_amd64.whl", hash = "sha256:3f78181a153fa21c018d346f595edd648344751d7f03ab94b398be2ad083ed3e"},
    {file = "scipy-1.7.3.tar.gz", hash = "sha256:ab5875facfdef77e0a47d5fd39ea178b58e60e454a4c85aa1e52fcb80db7babf"},
]
seaborn = [
    {file = "seaborn-0.11.2-py3-none-any.whl", hash = "sha256:85a6baa9b55f81a0623abddc4a26b334653ff4c6b18c418361de19dbba0ef283"},
    {file = "seaborn-0.11.2.tar.gz", hash = "sha256:cf45e9286d40826864be0e3c066f98536982baf701a7caa386511792d61ff4f6"},
]
shap = [
    {file = "shap-0.41.0-cp310-cp310-macosx_10_9_x86_64.whl", hash = "sha256:9e867dd8be6c0644c8d954dcc9efc51c0f0eec432de2d4cb253a7878489bb9f1"},
    {file = "shap-0.41.0-cp310-cp310-manylinux_2_12_i686.manylinux2010_i686.whl", hash = "sha256:48d52fe9d2ebb7bd829484e55c3b8a2edd8f3e50c4ad9ab905d5b6b72741b018"},
    {file = "shap-0.41.0-cp310-cp310-manylinux_2_12_x86_64.manylinux2010_x86_64.whl", hash = "sha256:b4aae56ca7827075a73a72d3ae02e28371e3a5ef244d82390b06d2eb34fb7183"},
    {file = "shap-0.41.0-cp310-cp310-win32.whl", hash = "sha256:43722a25dba0acdd2110f3df663f2eaf218824d229d5e90265d213f469803683"},
    {file = "shap-0.41.0-cp310-cp310-win_amd64.whl", hash = "sha256:0b964a51b3a19b9510e79abb59a3dcdaab55e1ff6fb6fc5b72383289300cb89e"},
    {file = "shap-0.41.0-cp36-cp36m-macosx_10_9_x86_64.whl", hash = "sha256:f99bc572dcc819e9ec81d1dbae8b20d5db1b4cd7499b5db2236485ed4b0b4c38"},
    {file = "shap-0.41.0-cp36-cp36m-manylinux_2_12_i686.manylinux2010_i686.whl", hash = "sha256:9a67da53b8b8a6669236585abe1f2e86a80d1af480068d4e4df2d950351d09ad"},
    {file = "shap-0.41.0-cp36-cp36m-manylinux_2_12_x86_64.manylinux2010_x86_64.whl", hash = "sha256:b025d362435572e321676bf605d5a9a56d0a82a45fcc142be2b27b51f02e062c"},
    {file = "shap-0.41.0-cp36-cp36m-win32.whl", hash = "sha256:fbbbab1be65569752d9742b08dc5ad4ffa5b32fbf11a2ec8a3e89eee8036ba96"},
    {file = "shap-0.41.0-cp36-cp36m-win_amd64.whl", hash = "sha256:613d0b5011cb781decb475cb3243441c55fc181ab181cf1916bc86df389c3d30"},
    {file = "shap-0.41.0-cp37-cp37m-macosx_10_9_x86_64.whl", hash = "sha256:d925d59868a8c16705e603221a94f6f9edba45e253fb62974c04f26404cfd0e5"},
    {file = "shap-0.41.0-cp37-cp37m-manylinux_2_12_i686.manylinux2010_i686.whl", hash = "sha256:696ac91922a07ab0798d68343eb159094a3b946a785bc8611b95332517cef0cd"},
    {file = "shap-0.41.0-cp37-cp37m-manylinux_2_12_x86_64.manylinux2010_x86_64.whl", hash = "sha256:a668caa5efc8ddb4bd00d1d1201fcb4a829930a773d40020a936d1b2c9d5fb7f"},
    {file = "shap-0.41.0-cp37-cp37m-win32.whl", hash = "sha256:45656f42028d40ff83fddf670ba968297edf564bd5761f30f29f9eeb973d4b01"},
    {file = "shap-0.41.0-cp37-cp37m-win_amd64.whl", hash = "sha256:dab84f1540b8af1dbf2dca2b1f883c30b65ed3e4fb243e87c03bf2866655a4a7"},
    {file = "shap-0.41.0-cp38-cp38-macosx_10_9_x86_64.whl", hash = "sha256:1e1b2e135098909d18c83dc29bd81532f1f800c84593c15c02a2b915bec4828c"},
    {file = "shap-0.41.0-cp38-cp38-manylinux_2_12_i686.manylinux2010_i686.whl", hash = "sha256:39946283182c62b61b23f23288497220d4cb9c5175784b09b3cf8319f9e77dcd"},
    {file = "shap-0.41.0-cp38-cp38-manylinux_2_12_x86_64.manylinux2010_x86_64.whl", hash = "sha256:e171dd8f0814336e361081b415e8a079754ff9e6f22fcae9baf190e593d4c904"},
    {file = "shap-0.41.0-cp38-cp38-win32.whl", hash = "sha256:6a2e3f701f0eb61164d9aa3687f2e4a6ea9e0296be409372a69efe70c3fcca81"},
    {file = "shap-0.41.0-cp38-cp38-win_amd64.whl", hash = "sha256:a9cf919fb1892a7621074a65ea0c8859f5781848a57858304f782cdbadba0106"},
    {file = "shap-0.41.0-cp39-cp39-macosx_10_9_x86_64.whl", hash = "sha256:817569a4a661f4d80d0f3626392f0c2e1b4e04ef9051017d02266d04e072c24a"},
    {file = "shap-0.41.0-cp39-cp39-manylinux_2_12_i686.manylinux2010_i686.whl", hash = "sha256:518e31bf20a31aa1eaf475935e45a4ef2806186f1bb1ddfa53680b4af12fc410"},
    {file = "shap-0.41.0-cp39-cp39-manylinux_2_12_x86_64.manylinux2010_x86_64.whl", hash = "sha256:aa59b355537e3b29fa62daaddff4eaad6e8f885dc8a9fb8b936e12dde5c73fd8"},
    {file = "shap-0.41.0-cp39-cp39-win32.whl", hash = "sha256:2736eb55633d1fe95d091c54edde220fc30ba0a6f99cdf985337f19fd9eff8bd"},
    {file = "shap-0.41.0-cp39-cp39-win_amd64.whl", hash = "sha256:c7afe5d5e3547e4392bc43f47dc2b6cef2a4a8b366bd7ef8495736af7013c8e7"},
    {file = "shap-0.41.0.tar.gz", hash = "sha256:a49ea4d65aadbc845a695fa3d7ea0bdfc8c928b8e213b0feedf5868ade4b3ca5"},
]
six = [
    {file = "six-1.16.0-py2.py3-none-any.whl", hash = "sha256:8abb2f1d86890a2dfb989f9a77cfcfd3e47c2a354b01111771326f8aa26e0254"},
    {file = "six-1.16.0.tar.gz", hash = "sha256:1e61c37477a1626458e36f7b1d82aa5c9b094fa4802892072e49de9c60c4c926"},
]
sktime = []
slicer = [
    {file = "slicer-0.0.7-py3-none-any.whl", hash = "sha256:0b94faa5251c0f23782c03f7b7eedda91d80144059645f452c4bc80fab875976"},
    {file = "slicer-0.0.7.tar.gz", hash = "sha256:f5d5f7b45f98d155b9c0ba6554fa9770c6b26d5793a3e77a1030fb56910ebeec"},
]
spektral = []
sqlalchemy = []
statsmodels = []
stevedore = []
tabulate = []
tenacity = [
    {file = "tenacity-8.0.1-py3-none-any.whl", hash = "sha256:f78f4ea81b0fabc06728c11dc2a8c01277bfc5181b321a4770471902e3eb844a"},
    {file = "tenacity-8.0.1.tar.gz", hash = "sha256:43242a20e3e73291a28bcbcacfd6e000b02d3857a9a9fff56b297a27afdc932f"},
]
tensorboard = []
tensorboard-data-server = [
    {file = "tensorboard_data_server-0.6.1-py3-none-any.whl", hash = "sha256:809fe9887682d35c1f7d1f54f0f40f98bb1f771b14265b453ca051e2ce58fca7"},
    {file = "tensorboard_data_server-0.6.1-py3-none-macosx_10_9_x86_64.whl", hash = "sha256:fa8cef9be4fcae2f2363c88176638baf2da19c5ec90addb49b1cde05c95c88ee"},
    {file = "tensorboard_data_server-0.6.1-py3-none-manylinux2010_x86_64.whl", hash = "sha256:d8237580755e58eff68d1f3abefb5b1e39ae5c8b127cc40920f9c4fb33f4b98a"},
]
tensorboard-plugin-wit = [
    {file = "tensorboard_plugin_wit-1.8.1-py3-none-any.whl", hash = "sha256:ff26bdd583d155aa951ee3b152b3d0cffae8005dc697f72b44a8e8c2a77a8cbe"},
]
tensorflow = []
tensorflow-addons = [
    {file = "tensorflow_addons-0.15.0-cp37-cp37m-macosx_10_13_x86_64.whl", hash = "sha256:5491aa5c22872aa6db1be9ae9e2f2317b5811ad4d1f98a26d730403d22f971a0"},
    {file = "tensorflow_addons-0.15.0-cp37-cp37m-manylinux_2_12_x86_64.manylinux2010_x86_64.whl", hash = "sha256:be29b4ed0879ba386e17fc2c55ed7b3bacdfc7c82df8f2f8fc15b847cdbd3a3e"},
    {file = "tensorflow_addons-0.15.0-cp37-cp37m-win_amd64.whl", hash = "sha256:4523e061c77513881ae32ac1e3c4e2e36f84669957970d865fc9bee29d69b659"},
    {file = "tensorflow_addons-0.15.0-cp38-cp38-macosx_10_13_x86_64.whl", hash = "sha256:7984cb75f38efc311b5b922d4d23b69dbc85236c1aca9dbbff8ea41c404ba09f"},
    {file = "tensorflow_addons-0.15.0-cp38-cp38-manylinux_2_12_x86_64.manylinux2010_x86_64.whl", hash = "sha256:d3bb0c3a46c3a6fc7bd40be3bbbda4cd4ea99be815aa97b52b7d6ec33fea1851"},
    {file = "tensorflow_addons-0.15.0-cp38-cp38-win_amd64.whl", hash = "sha256:90bef4cfa5008a1012ecb41424742d895e5b7b967a3c806f34eccc052f15edc3"},
    {file = "tensorflow_addons-0.15.0-cp39-cp39-macosx_10_13_x86_64.whl", hash = "sha256:04162a18205ae4319933323cc30366bda4b9e05e4d26097628f87481f191a309"},
    {file = "tensorflow_addons-0.15.0-cp39-cp39-manylinux_2_12_x86_64.manylinux2010_x86_64.whl", hash = "sha256:785f3829575a7ffc94ed981aa15213fe4e46900cb42f336fcce1d99fa92174e9"},
    {file = "tensorflow_addons-0.15.0-cp39-cp39-win_amd64.whl", hash = "sha256:16f5a6847ddf4578bc835dbdf4434c7f887610cd39d3dfabe65ec5dc863c2baa"},
]
tensorflow-datasets = [
    {file = "tensorflow-datasets-4.5.2.tar.gz", hash = "sha256:dc3c44daf2b04af71411138fc8b27447969a8da729f72a70c977d814317f8500"},
    {file = "tensorflow_datasets-4.5.2-py3-none-any.whl", hash = "sha256:319a0b5ae7c33822de64688105872849d00176ae1dbaef5c4a15d60dbc594de3"},
]
tensorflow-estimator = [
    {file = "tensorflow_estimator-2.7.0-py2.py3-none-any.whl", hash = "sha256:325b5a224864379242b7b76c6987ca544239be82579d33e68ec7c2bda57abc9d"},
]
tensorflow-io-gcs-filesystem = [
    {file = "tensorflow_io_gcs_filesystem-0.26.0-cp310-cp310-macosx_10_14_x86_64.whl", hash = "sha256:4222a9d0c0ddeca2fd2bfd70f5ed149346f5ba12ffe65d817d8e18393341d8e2"},
    {file = "tensorflow_io_gcs_filesystem-0.26.0-cp310-cp310-manylinux_2_12_x86_64.manylinux2010_x86_64.whl", hash = "sha256:5457eeef1f0f5f294225808b2290a251a2e4639ec66db9d32aa4ae62e807d7e8"},
    {file = "tensorflow_io_gcs_filesystem-0.26.0-cp310-cp310-manylinux_2_17_aarch64.manylinux2014_aarch64.whl", hash = "sha256:4c71cebb26ce10e6e48dc46e6fc0acef5329b01f75a5e76c7defb77175bf97f7"},
    {file = "tensorflow_io_gcs_filesystem-0.26.0-cp310-cp310-win_amd64.whl", hash = "sha256:1c165595c7a67668b44c7ffb9746ffb351c630940d9cca7f2b31f8adf7a36b94"},
    {file = "tensorflow_io_gcs_filesystem-0.26.0-cp37-cp37m-macosx_10_14_x86_64.whl", hash = "sha256:c20e1f95b904f43ac86fdb251f222be2c3e7026e9ddbde2a3b6a456f26a83944"},
    {file = "tensorflow_io_gcs_filesystem-0.26.0-cp37-cp37m-manylinux_2_12_x86_64.manylinux2010_x86_64.whl", hash = "sha256:1cccdc12ec304a7ab3e6f85919ba5a77c2bf751b3d0f9e62196ee7df11a8136a"},
    {file = "tensorflow_io_gcs_filesystem-0.26.0-cp37-cp37m-manylinux_2_17_aarch64.manylinux2014_aarch64.whl", hash = "sha256:94645cac4449dd2ccc40327c23d0256cf4e96597e5a55116a91076e9dc96023e"},
    {file = "tensorflow_io_gcs_filesystem-0.26.0-cp37-cp37m-win_amd64.whl", hash = "sha256:ce0d7eaaebfcb5fdcff161af0e8a4b94d5dc346299111c08373d66058011a16d"},
    {file = "tensorflow_io_gcs_filesystem-0.26.0-cp38-cp38-macosx_10_14_x86_64.whl", hash = "sha256:e9569dadd79b2d4b28dbe5be47c378a884414a85c89eaeae6115bcba4f3cbb96"},
    {file = "tensorflow_io_gcs_filesystem-0.26.0-cp38-cp38-manylinux_2_12_x86_64.manylinux2010_x86_64.whl", hash = "sha256:84a463e228cde296fc63672902a2eceac9fec5f8ae7605e9f18824db591e7f5c"},
    {file = "tensorflow_io_gcs_filesystem-0.26.0-cp38-cp38-manylinux_2_17_aarch64.manylinux2014_aarch64.whl", hash = "sha256:531214e48ef64a96f565550b283e75cf0119abff14048a11a25453b47ec5b61c"},
    {file = "tensorflow_io_gcs_filesystem-0.26.0-cp38-cp38-win_amd64.whl", hash = "sha256:44b28c9c6a9e25774a53ec2e85ed4d0b5c4db3a7d3a4011ade94fa9ee636393c"},
    {file = "tensorflow_io_gcs_filesystem-0.26.0-cp39-cp39-macosx_10_14_x86_64.whl", hash = "sha256:09f9df13737e2b4d92b73653509281d77732ef9a90a1ebef824511ce5431eb0a"},
    {file = "tensorflow_io_gcs_filesystem-0.26.0-cp39-cp39-manylinux_2_12_x86_64.manylinux2010_x86_64.whl", hash = "sha256:c71438e6459f52462b95f98ab17b20cd1a269a1efe837e4df426a0b79359f3b7"},
    {file = "tensorflow_io_gcs_filesystem-0.26.0-cp39-cp39-manylinux_2_17_aarch64.manylinux2014_aarch64.whl", hash = "sha256:bd285595afe03740553710ccdbd1397d69a8e48d758c731c0de1f1c5a71a9fe5"},
    {file = "tensorflow_io_gcs_filesystem-0.26.0-cp39-cp39-win_amd64.whl", hash = "sha256:2940b4ab6848ef5ec34dc3c140b5ae9eba0da13453da839c30ebe3461a6eb51d"},
]
tensorflow-metadata = []
tensorflow-probability = [
    {file = "tensorflow_probability-0.15.0-py2.py3-none-any.whl", hash = "sha256:a5c6d1116fa619fa3fcfe076ff81adc276989fb58da179e464c1fd25d824530a"},
]
termcolor = [
    {file = "termcolor-1.1.0.tar.gz", hash = "sha256:1d6d69ce66211143803fbc56652b41d73b4a400a2891d7bf7a1cdf4c02de613b"},
]
texttable = [
    {file = "texttable-1.6.4-py2.py3-none-any.whl", hash = "sha256:dd2b0eaebb2a9e167d1cefedab4700e5dcbdb076114eed30b58b97ed6b37d6f2"},
    {file = "texttable-1.6.4.tar.gz", hash = "sha256:42ee7b9e15f7b225747c3fa08f43c5d6c83bc899f80ff9bae9319334824076e9"},
]
tf2onnx = [
    {file = "tf2onnx-1.9.3-py3-none-any.whl", hash = "sha256:375211ec8f2d3cd32648290f3e60402197a616fb1b677caeca9904f17bd145d9"},
]
threadpoolctl = [
    {file = "threadpoolctl-3.1.0-py3-none-any.whl", hash = "sha256:8b99adda265feb6773280df41eece7b2e6561b772d21ffd52e372f999024907b"},
    {file = "threadpoolctl-3.1.0.tar.gz", hash = "sha256:a335baacfaa4400ae1f0d8e3a58d6674d2f8828e3716bb2802c44955ad391380"},
]
toml = [
    {file = "toml-0.10.2-py2.py3-none-any.whl", hash = "sha256:806143ae5bfb6a3c6e736a764057db0e6a0e05e338b5630894a5f779cabb4f9b"},
    {file = "toml-0.10.2.tar.gz", hash = "sha256:b3bda1d108d5dd99f4a20d24d9c348e91c4db7ab1b749200bded2f839ccbe68f"},
]
tomli = [
    {file = "tomli-2.0.1-py3-none-any.whl", hash = "sha256:939de3e7a6161af0c887ef91b7d41a53e7c5a1ca976325f429cb46ea9bc30ecc"},
    {file = "tomli-2.0.1.tar.gz", hash = "sha256:de526c12914f0c550d15924c62d72abc48d6fe7364aa87328337a31007fe8a4f"},
]
tqdm = [
    {file = "tqdm-4.62.0-py2.py3-none-any.whl", hash = "sha256:706dea48ee05ba16e936ee91cb3791cd2ea6da348a0e50b46863ff4363ff4340"},
    {file = "tqdm-4.62.0.tar.gz", hash = "sha256:3642d483b558eec80d3c831e23953582c34d7e4540db86d9e5ed9dad238dabc6"},
]
traitlets = [
    {file = "traitlets-5.3.0-py3-none-any.whl", hash = "sha256:65fa18961659635933100db8ca120ef6220555286949774b9cfc106f941d1c7a"},
    {file = "traitlets-5.3.0.tar.gz", hash = "sha256:0bb9f1f9f017aa8ec187d8b1b2a7a6626a2a1d877116baba52a129bfa124f8e2"},
]
typed-ast = [
    {file = "typed_ast-1.4.3-cp35-cp35m-manylinux1_i686.whl", hash = "sha256:2068531575a125b87a41802130fa7e29f26c09a2833fea68d9a40cf33902eba6"},
    {file = "typed_ast-1.4.3-cp35-cp35m-manylinux1_x86_64.whl", hash = "sha256:c907f561b1e83e93fad565bac5ba9c22d96a54e7ea0267c708bffe863cbe4075"},
    {file = "typed_ast-1.4.3-cp35-cp35m-manylinux2014_aarch64.whl", hash = "sha256:1b3ead4a96c9101bef08f9f7d1217c096f31667617b58de957f690c92378b528"},
    {file = "typed_ast-1.4.3-cp35-cp35m-win32.whl", hash = "sha256:dde816ca9dac1d9c01dd504ea5967821606f02e510438120091b84e852367428"},
    {file = "typed_ast-1.4.3-cp35-cp35m-win_amd64.whl", hash = "sha256:777a26c84bea6cd934422ac2e3b78863a37017618b6e5c08f92ef69853e765d3"},
    {file = "typed_ast-1.4.3-cp36-cp36m-macosx_10_9_x86_64.whl", hash = "sha256:f8afcf15cc511ada719a88e013cec87c11aff7b91f019295eb4530f96fe5ef2f"},
    {file = "typed_ast-1.4.3-cp36-cp36m-manylinux1_i686.whl", hash = "sha256:52b1eb8c83f178ab787f3a4283f68258525f8d70f778a2f6dd54d3b5e5fb4341"},
    {file = "typed_ast-1.4.3-cp36-cp36m-manylinux1_x86_64.whl", hash = "sha256:01ae5f73431d21eead5015997ab41afa53aa1fbe252f9da060be5dad2c730ace"},
    {file = "typed_ast-1.4.3-cp36-cp36m-manylinux2014_aarch64.whl", hash = "sha256:c190f0899e9f9f8b6b7863debfb739abcb21a5c054f911ca3596d12b8a4c4c7f"},
    {file = "typed_ast-1.4.3-cp36-cp36m-win32.whl", hash = "sha256:398e44cd480f4d2b7ee8d98385ca104e35c81525dd98c519acff1b79bdaac363"},
    {file = "typed_ast-1.4.3-cp36-cp36m-win_amd64.whl", hash = "sha256:bff6ad71c81b3bba8fa35f0f1921fb24ff4476235a6e94a26ada2e54370e6da7"},
    {file = "typed_ast-1.4.3-cp37-cp37m-macosx_10_9_x86_64.whl", hash = "sha256:0fb71b8c643187d7492c1f8352f2c15b4c4af3f6338f21681d3681b3dc31a266"},
    {file = "typed_ast-1.4.3-cp37-cp37m-manylinux1_i686.whl", hash = "sha256:760ad187b1041a154f0e4d0f6aae3e40fdb51d6de16e5c99aedadd9246450e9e"},
    {file = "typed_ast-1.4.3-cp37-cp37m-manylinux1_x86_64.whl", hash = "sha256:5feca99c17af94057417d744607b82dd0a664fd5e4ca98061480fd8b14b18d04"},
    {file = "typed_ast-1.4.3-cp37-cp37m-manylinux2014_aarch64.whl", hash = "sha256:95431a26309a21874005845c21118c83991c63ea800dd44843e42a916aec5899"},
    {file = "typed_ast-1.4.3-cp37-cp37m-win32.whl", hash = "sha256:aee0c1256be6c07bd3e1263ff920c325b59849dc95392a05f258bb9b259cf39c"},
    {file = "typed_ast-1.4.3-cp37-cp37m-win_amd64.whl", hash = "sha256:9ad2c92ec681e02baf81fdfa056fe0d818645efa9af1f1cd5fd6f1bd2bdfd805"},
    {file = "typed_ast-1.4.3-cp38-cp38-macosx_10_9_x86_64.whl", hash = "sha256:b36b4f3920103a25e1d5d024d155c504080959582b928e91cb608a65c3a49e1a"},
    {file = "typed_ast-1.4.3-cp38-cp38-manylinux1_i686.whl", hash = "sha256:067a74454df670dcaa4e59349a2e5c81e567d8d65458d480a5b3dfecec08c5ff"},
    {file = "typed_ast-1.4.3-cp38-cp38-manylinux1_x86_64.whl", hash = "sha256:7538e495704e2ccda9b234b82423a4038f324f3a10c43bc088a1636180f11a41"},
    {file = "typed_ast-1.4.3-cp38-cp38-manylinux2014_aarch64.whl", hash = "sha256:af3d4a73793725138d6b334d9d247ce7e5f084d96284ed23f22ee626a7b88e39"},
    {file = "typed_ast-1.4.3-cp38-cp38-win32.whl", hash = "sha256:f2362f3cb0f3172c42938946dbc5b7843c2a28aec307c49100c8b38764eb6927"},
    {file = "typed_ast-1.4.3-cp38-cp38-win_amd64.whl", hash = "sha256:dd4a21253f42b8d2b48410cb31fe501d32f8b9fbeb1f55063ad102fe9c425e40"},
    {file = "typed_ast-1.4.3-cp39-cp39-macosx_10_9_x86_64.whl", hash = "sha256:f328adcfebed9f11301eaedfa48e15bdece9b519fb27e6a8c01aa52a17ec31b3"},
    {file = "typed_ast-1.4.3-cp39-cp39-manylinux1_i686.whl", hash = "sha256:2c726c276d09fc5c414693a2de063f521052d9ea7c240ce553316f70656c84d4"},
    {file = "typed_ast-1.4.3-cp39-cp39-manylinux1_x86_64.whl", hash = "sha256:cae53c389825d3b46fb37538441f75d6aecc4174f615d048321b716df2757fb0"},
    {file = "typed_ast-1.4.3-cp39-cp39-manylinux2014_aarch64.whl", hash = "sha256:b9574c6f03f685070d859e75c7f9eeca02d6933273b5e69572e5ff9d5e3931c3"},
    {file = "typed_ast-1.4.3-cp39-cp39-win32.whl", hash = "sha256:209596a4ec71d990d71d5e0d312ac935d86930e6eecff6ccc7007fe54d703808"},
    {file = "typed_ast-1.4.3-cp39-cp39-win_amd64.whl", hash = "sha256:9c6d1a54552b5330bc657b7ef0eae25d00ba7ffe85d9ea8ae6540d2197a3788c"},
    {file = "typed_ast-1.4.3.tar.gz", hash = "sha256:fb1bbeac803adea29cedd70781399c99138358c26d05fcbd23c13016b7f5ec65"},
]
typeguard = [
    {file = "typeguard-2.13.3-py3-none-any.whl", hash = "sha256:5e3e3be01e887e7eafae5af63d1f36c849aaa94e3a0112097312aabfa16284f1"},
    {file = "typeguard-2.13.3.tar.gz", hash = "sha256:00edaa8da3a133674796cf5ea87d9f4b4c367d77476e185e80251cc13dfbb8c4"},
]
typing-extensions = []
urllib3 = []
wcwidth = [
    {file = "wcwidth-0.2.5-py2.py3-none-any.whl", hash = "sha256:beb4802a9cebb9144e99086eff703a642a13d6a0052920003a230f3294bbe784"},
    {file = "wcwidth-0.2.5.tar.gz", hash = "sha256:c4d647b99872929fdb7bdcaa4fbe7f01413ed3d98077df798530e5b04f116c83"},
]
werkzeug = []
wrapt = [
    {file = "wrapt-1.14.1-cp27-cp27m-macosx_10_9_x86_64.whl", hash = "sha256:1b376b3f4896e7930f1f772ac4b064ac12598d1c38d04907e696cc4d794b43d3"},
    {file = "wrapt-1.14.1-cp27-cp27m-manylinux1_i686.whl", hash = "sha256:903500616422a40a98a5a3c4ff4ed9d0066f3b4c951fa286018ecdf0750194ef"},
    {file = "wrapt-1.14.1-cp27-cp27m-manylinux1_x86_64.whl", hash = "sha256:5a9a0d155deafd9448baff28c08e150d9b24ff010e899311ddd63c45c2445e28"},
    {file = "wrapt-1.14.1-cp27-cp27m-manylinux2010_i686.whl", hash = "sha256:ddaea91abf8b0d13443f6dac52e89051a5063c7d014710dcb4d4abb2ff811a59"},
    {file = "wrapt-1.14.1-cp27-cp27m-manylinux2010_x86_64.whl", hash = "sha256:36f582d0c6bc99d5f39cd3ac2a9062e57f3cf606ade29a0a0d6b323462f4dd87"},
    {file = "wrapt-1.14.1-cp27-cp27mu-manylinux1_i686.whl", hash = "sha256:7ef58fb89674095bfc57c4069e95d7a31cfdc0939e2a579882ac7d55aadfd2a1"},
    {file = "wrapt-1.14.1-cp27-cp27mu-manylinux1_x86_64.whl", hash = "sha256:e2f83e18fe2f4c9e7db597e988f72712c0c3676d337d8b101f6758107c42425b"},
    {file = "wrapt-1.14.1-cp27-cp27mu-manylinux2010_i686.whl", hash = "sha256:ee2b1b1769f6707a8a445162ea16dddf74285c3964f605877a20e38545c3c462"},
    {file = "wrapt-1.14.1-cp27-cp27mu-manylinux2010_x86_64.whl", hash = "sha256:833b58d5d0b7e5b9832869f039203389ac7cbf01765639c7309fd50ef619e0b1"},
    {file = "wrapt-1.14.1-cp310-cp310-macosx_10_9_x86_64.whl", hash = "sha256:80bb5c256f1415f747011dc3604b59bc1f91c6e7150bd7db03b19170ee06b320"},
    {file = "wrapt-1.14.1-cp310-cp310-macosx_11_0_arm64.whl", hash = "sha256:07f7a7d0f388028b2df1d916e94bbb40624c59b48ecc6cbc232546706fac74c2"},
    {file = "wrapt-1.14.1-cp310-cp310-manylinux_2_17_aarch64.manylinux2014_aarch64.whl", hash = "sha256:02b41b633c6261feff8ddd8d11c711df6842aba629fdd3da10249a53211a72c4"},
    {file = "wrapt-1.14.1-cp310-cp310-manylinux_2_5_i686.manylinux1_i686.manylinux_2_17_i686.manylinux2014_i686.whl", hash = "sha256:2fe803deacd09a233e4762a1adcea5db5d31e6be577a43352936179d14d90069"},
    {file = "wrapt-1.14.1-cp310-cp310-manylinux_2_5_x86_64.manylinux1_x86_64.manylinux_2_17_x86_64.manylinux2014_x86_64.whl", hash = "sha256:257fd78c513e0fb5cdbe058c27a0624c9884e735bbd131935fd49e9fe719d310"},
    {file = "wrapt-1.14.1-cp310-cp310-musllinux_1_1_aarch64.whl", hash = "sha256:4fcc4649dc762cddacd193e6b55bc02edca674067f5f98166d7713b193932b7f"},
    {file = "wrapt-1.14.1-cp310-cp310-musllinux_1_1_i686.whl", hash = "sha256:11871514607b15cfeb87c547a49bca19fde402f32e2b1c24a632506c0a756656"},
    {file = "wrapt-1.14.1-cp310-cp310-musllinux_1_1_x86_64.whl", hash = "sha256:8ad85f7f4e20964db4daadcab70b47ab05c7c1cf2a7c1e51087bfaa83831854c"},
    {file = "wrapt-1.14.1-cp310-cp310-win32.whl", hash = "sha256:a9a52172be0b5aae932bef82a79ec0a0ce87288c7d132946d645eba03f0ad8a8"},
    {file = "wrapt-1.14.1-cp310-cp310-win_amd64.whl", hash = "sha256:6d323e1554b3d22cfc03cd3243b5bb815a51f5249fdcbb86fda4bf62bab9e164"},
    {file = "wrapt-1.14.1-cp35-cp35m-manylinux1_i686.whl", hash = "sha256:43ca3bbbe97af00f49efb06e352eae40434ca9d915906f77def219b88e85d907"},
    {file = "wrapt-1.14.1-cp35-cp35m-manylinux1_x86_64.whl", hash = "sha256:6b1a564e6cb69922c7fe3a678b9f9a3c54e72b469875aa8018f18b4d1dd1adf3"},
    {file = "wrapt-1.14.1-cp35-cp35m-manylinux2010_i686.whl", hash = "sha256:00b6d4ea20a906c0ca56d84f93065b398ab74b927a7a3dbd470f6fc503f95dc3"},
    {file = "wrapt-1.14.1-cp35-cp35m-manylinux2010_x86_64.whl", hash = "sha256:a85d2b46be66a71bedde836d9e41859879cc54a2a04fad1191eb50c2066f6e9d"},
    {file = "wrapt-1.14.1-cp35-cp35m-win32.whl", hash = "sha256:dbcda74c67263139358f4d188ae5faae95c30929281bc6866d00573783c422b7"},
    {file = "wrapt-1.14.1-cp35-cp35m-win_amd64.whl", hash = "sha256:b21bb4c09ffabfa0e85e3a6b623e19b80e7acd709b9f91452b8297ace2a8ab00"},
    {file = "wrapt-1.14.1-cp36-cp36m-macosx_10_9_x86_64.whl", hash = "sha256:9e0fd32e0148dd5dea6af5fee42beb949098564cc23211a88d799e434255a1f4"},
    {file = "wrapt-1.14.1-cp36-cp36m-manylinux_2_17_aarch64.manylinux2014_aarch64.whl", hash = "sha256:9736af4641846491aedb3c3f56b9bc5568d92b0692303b5a305301a95dfd38b1"},
    {file = "wrapt-1.14.1-cp36-cp36m-manylinux_2_5_i686.manylinux1_i686.manylinux_2_17_i686.manylinux2014_i686.whl", hash = "sha256:5b02d65b9ccf0ef6c34cba6cf5bf2aab1bb2f49c6090bafeecc9cd81ad4ea1c1"},
    {file = "wrapt-1.14.1-cp36-cp36m-manylinux_2_5_x86_64.manylinux1_x86_64.manylinux_2_17_x86_64.manylinux2014_x86_64.whl", hash = "sha256:21ac0156c4b089b330b7666db40feee30a5d52634cc4560e1905d6529a3897ff"},
    {file = "wrapt-1.14.1-cp36-cp36m-musllinux_1_1_aarch64.whl", hash = "sha256:9f3e6f9e05148ff90002b884fbc2a86bd303ae847e472f44ecc06c2cd2fcdb2d"},
    {file = "wrapt-1.14.1-cp36-cp36m-musllinux_1_1_i686.whl", hash = "sha256:6e743de5e9c3d1b7185870f480587b75b1cb604832e380d64f9504a0535912d1"},
    {file = "wrapt-1.14.1-cp36-cp36m-musllinux_1_1_x86_64.whl", hash = "sha256:d79d7d5dc8a32b7093e81e97dad755127ff77bcc899e845f41bf71747af0c569"},
    {file = "wrapt-1.14.1-cp36-cp36m-win32.whl", hash = "sha256:81b19725065dcb43df02b37e03278c011a09e49757287dca60c5aecdd5a0b8ed"},
    {file = "wrapt-1.14.1-cp36-cp36m-win_amd64.whl", hash = "sha256:b014c23646a467558be7da3d6b9fa409b2c567d2110599b7cf9a0c5992b3b471"},
    {file = "wrapt-1.14.1-cp37-cp37m-macosx_10_9_x86_64.whl", hash = "sha256:88bd7b6bd70a5b6803c1abf6bca012f7ed963e58c68d76ee20b9d751c74a3248"},
    {file = "wrapt-1.14.1-cp37-cp37m-manylinux_2_17_aarch64.manylinux2014_aarch64.whl", hash = "sha256:b5901a312f4d14c59918c221323068fad0540e34324925c8475263841dbdfe68"},
    {file = "wrapt-1.14.1-cp37-cp37m-manylinux_2_5_i686.manylinux1_i686.manylinux_2_17_i686.manylinux2014_i686.whl", hash = "sha256:d77c85fedff92cf788face9bfa3ebaa364448ebb1d765302e9af11bf449ca36d"},
    {file = "wrapt-1.14.1-cp37-cp37m-manylinux_2_5_x86_64.manylinux1_x86_64.manylinux_2_17_x86_64.manylinux2014_x86_64.whl", hash = "sha256:8d649d616e5c6a678b26d15ece345354f7c2286acd6db868e65fcc5ff7c24a77"},
    {file = "wrapt-1.14.1-cp37-cp37m-musllinux_1_1_aarch64.whl", hash = "sha256:7d2872609603cb35ca513d7404a94d6d608fc13211563571117046c9d2bcc3d7"},
    {file = "wrapt-1.14.1-cp37-cp37m-musllinux_1_1_i686.whl", hash = "sha256:ee6acae74a2b91865910eef5e7de37dc6895ad96fa23603d1d27ea69df545015"},
    {file = "wrapt-1.14.1-cp37-cp37m-musllinux_1_1_x86_64.whl", hash = "sha256:2b39d38039a1fdad98c87279b48bc5dce2c0ca0d73483b12cb72aa9609278e8a"},
    {file = "wrapt-1.14.1-cp37-cp37m-win32.whl", hash = "sha256:60db23fa423575eeb65ea430cee741acb7c26a1365d103f7b0f6ec412b893853"},
    {file = "wrapt-1.14.1-cp37-cp37m-win_amd64.whl", hash = "sha256:709fe01086a55cf79d20f741f39325018f4df051ef39fe921b1ebe780a66184c"},
    {file = "wrapt-1.14.1-cp38-cp38-macosx_10_9_x86_64.whl", hash = "sha256:8c0ce1e99116d5ab21355d8ebe53d9460366704ea38ae4d9f6933188f327b456"},
    {file = "wrapt-1.14.1-cp38-cp38-macosx_11_0_arm64.whl", hash = "sha256:e3fb1677c720409d5f671e39bac6c9e0e422584e5f518bfd50aa4cbbea02433f"},
    {file = "wrapt-1.14.1-cp38-cp38-manylinux_2_17_aarch64.manylinux2014_aarch64.whl", hash = "sha256:642c2e7a804fcf18c222e1060df25fc210b9c58db7c91416fb055897fc27e8cc"},
    {file = "wrapt-1.14.1-cp38-cp38-manylinux_2_5_i686.manylinux1_i686.manylinux_2_17_i686.manylinux2014_i686.whl", hash = "sha256:7b7c050ae976e286906dd3f26009e117eb000fb2cf3533398c5ad9ccc86867b1"},
    {file = "wrapt-1.14.1-cp38-cp38-manylinux_2_5_x86_64.manylinux1_x86_64.manylinux_2_17_x86_64.manylinux2014_x86_64.whl", hash = "sha256:ef3f72c9666bba2bab70d2a8b79f2c6d2c1a42a7f7e2b0ec83bb2f9e383950af"},
    {file = "wrapt-1.14.1-cp38-cp38-musllinux_1_1_aarch64.whl", hash = "sha256:01c205616a89d09827986bc4e859bcabd64f5a0662a7fe95e0d359424e0e071b"},
    {file = "wrapt-1.14.1-cp38-cp38-musllinux_1_1_i686.whl", hash = "sha256:5a0f54ce2c092aaf439813735584b9537cad479575a09892b8352fea5e988dc0"},
    {file = "wrapt-1.14.1-cp38-cp38-musllinux_1_1_x86_64.whl", hash = "sha256:2cf71233a0ed05ccdabe209c606fe0bac7379fdcf687f39b944420d2a09fdb57"},
    {file = "wrapt-1.14.1-cp38-cp38-win32.whl", hash = "sha256:aa31fdcc33fef9eb2552cbcbfee7773d5a6792c137b359e82879c101e98584c5"},
    {file = "wrapt-1.14.1-cp38-cp38-win_amd64.whl", hash = "sha256:d1967f46ea8f2db647c786e78d8cc7e4313dbd1b0aca360592d8027b8508e24d"},
    {file = "wrapt-1.14.1-cp39-cp39-macosx_10_9_x86_64.whl", hash = "sha256:3232822c7d98d23895ccc443bbdf57c7412c5a65996c30442ebe6ed3df335383"},
    {file = "wrapt-1.14.1-cp39-cp39-macosx_11_0_arm64.whl", hash = "sha256:988635d122aaf2bdcef9e795435662bcd65b02f4f4c1ae37fbee7401c440b3a7"},
    {file = "wrapt-1.14.1-cp39-cp39-manylinux_2_17_aarch64.manylinux2014_aarch64.whl", hash = "sha256:9cca3c2cdadb362116235fdbd411735de4328c61425b0aa9f872fd76d02c4e86"},
    {file = "wrapt-1.14.1-cp39-cp39-manylinux_2_5_i686.manylinux1_i686.manylinux_2_17_i686.manylinux2014_i686.whl", hash = "sha256:d52a25136894c63de15a35bc0bdc5adb4b0e173b9c0d07a2be9d3ca64a332735"},
    {file = "wrapt-1.14.1-cp39-cp39-manylinux_2_5_x86_64.manylinux1_x86_64.manylinux_2_17_x86_64.manylinux2014_x86_64.whl", hash = "sha256:40e7bc81c9e2b2734ea4bc1aceb8a8f0ceaac7c5299bc5d69e37c44d9081d43b"},
    {file = "wrapt-1.14.1-cp39-cp39-musllinux_1_1_aarch64.whl", hash = "sha256:b9b7a708dd92306328117d8c4b62e2194d00c365f18eff11a9b53c6f923b01e3"},
    {file = "wrapt-1.14.1-cp39-cp39-musllinux_1_1_i686.whl", hash = "sha256:6a9a25751acb379b466ff6be78a315e2b439d4c94c1e99cb7266d40a537995d3"},
    {file = "wrapt-1.14.1-cp39-cp39-musllinux_1_1_x86_64.whl", hash = "sha256:34aa51c45f28ba7f12accd624225e2b1e5a3a45206aa191f6f9aac931d9d56fe"},
    {file = "wrapt-1.14.1-cp39-cp39-win32.whl", hash = "sha256:dee0ce50c6a2dd9056c20db781e9c1cfd33e77d2d569f5d1d9321c641bb903d5"},
    {file = "wrapt-1.14.1-cp39-cp39-win_amd64.whl", hash = "sha256:dee60e1de1898bde3b238f18340eec6148986da0455d8ba7848d50470a7a32fb"},
    {file = "wrapt-1.14.1.tar.gz", hash = "sha256:380a85cf89e0e69b7cfbe2ea9f765f004ff419f34194018a6827ac0e3edfed4d"},
]
xgboost = [
    {file = "xgboost-1.4.2-py3-none-macosx_10_14_x86_64.macosx_10_15_x86_64.macosx_11_0_x86_64.whl", hash = "sha256:e8f1a366a403784afd30a56eb99a429cefc45d906943cd362025ccf942208e13"},
    {file = "xgboost-1.4.2-py3-none-manylinux2010_x86_64.whl", hash = "sha256:ec3f60d53dcd23273a5c7a495ba0f8205656ce750eb2ce7798726a4b2ef4955a"},
    {file = "xgboost-1.4.2-py3-none-manylinux2014_aarch64.whl", hash = "sha256:15dd5987827030b3f68e741490a8b3a4ead7c6064bd911e36235b84e0a9d0765"},
    {file = "xgboost-1.4.2-py3-none-win_amd64.whl", hash = "sha256:7c8973204b2c2362012850605e81de5a180513fc08db36d0da9befb77c3d57c8"},
    {file = "xgboost-1.4.2.tar.gz", hash = "sha256:5a364c152095824445ac56a83fb7f7e75913b4bb128c2fcd99b85877c9f4f8fe"},
]
zipp = []<|MERGE_RESOLUTION|>--- conflicted
+++ resolved
@@ -861,17 +861,6 @@
 category = "main"
 optional = false
 python-versions = "*"
-
-[[package]]
-name = "nats-bench"
-version = "1.7"
-description = "API for NATS-Bench (a dataset/benchmark for neural architecture topology and size)."
-category = "main"
-optional = false
-python-versions = ">=3.6"
-
-[package.dependencies]
-numpy = ">=1.16.5"
 
 [[package]]
 name = "networkx"
@@ -1966,11 +1955,7 @@
 [metadata]
 lock-version = "1.1"
 python-versions = ">=3.7.0, <3.9.0"
-<<<<<<< HEAD
-content-hash = "c2a17e305447f5c4d692813d83d6e2ec1068399122b2940ec121fbd878fe0b6c"
-=======
 content-hash = "ead2e8e04377c5dadc50c4fa60c40d57194c61f672befec814d15d9c4ce0bf6c"
->>>>>>> 8fcf9e54
 
 [metadata.files]
 absl-py = []
@@ -2078,13 +2063,6 @@
 einops = []
 eli5 = [
     {file = "eli5-0.13.0.tar.gz", hash = "sha256:ec8459eaaf09d66743c53a7bdb115c6cda7e533d7a5d02a5a8bb717ee843eb37"},
-<<<<<<< HEAD
-]
-flake8 = [
-    {file = "flake8-3.9.2-py2.py3-none-any.whl", hash = "sha256:bf8fd333346d844f616e8d47905ef3a3384edae6b4e9beb0c5101e25e3110907"},
-    {file = "flake8-3.9.2.tar.gz", hash = "sha256:07528381786f2a6237b061f6e96610a4167b226cb926e2aa2b6b1d78057c576b"},
-=======
->>>>>>> 8fcf9e54
 ]
 flake8 = []
 flatbuffers = [
@@ -2396,7 +2374,6 @@
     {file = "mypy_extensions-0.4.3-py2.py3-none-any.whl", hash = "sha256:090fedd75945a69ae91ce1303b5824f428daf5a028d2f6ab8a299250a846f15d"},
     {file = "mypy_extensions-0.4.3.tar.gz", hash = "sha256:2d82818f5bb3e369420cb3c4060a7970edba416647068eb4c5343488a6c604a8"},
 ]
-nats-bench = []
 networkx = [
     {file = "networkx-2.6.3-py3-none-any.whl", hash = "sha256:80b6b89c77d1dfb64a4c7854981b60aeea6360ac02c6d4e4913319e0a313abef"},
     {file = "networkx-2.6.3.tar.gz", hash = "sha256:c0946ed31d71f1b732b5aaa6da5a0388a345019af232ce2f49c766e2d6795c51"},
