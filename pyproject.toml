--- conflicted
+++ resolved
@@ -31,11 +31,8 @@
 sktime = "0.13.0"
 jsonschema = "4.9.1"
 einops = "0.4.1"
-<<<<<<< HEAD
 nats-bench = "1.7"
-=======
 spektral = "^1.2.0"
->>>>>>> 8fcf9e54
 # aMLLibrary only
 xgboost = "1.4.2"
 mlxtend = "0.18.0"
